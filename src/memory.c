#include <stdlib.h>

#include "compiler.h"
#include "memory.h"
#include "vm.h"

#ifdef DEBUG_LOG_GC
#include <stdio.h>
#include "debug.h"
#endif

#define GC_HEAP_GROWTH_FACTOR 2

/* 
 ~ When adding new objects, modify:
 ~	blackenObject()
 ~	freeObject()
 ~	allocateObject()
 */

void* reallocate(void* pointer, size_t oldSize, size_t newSize) {
	vm.bytesAllocated += newSize - oldSize; // Shift allocated bytes by the difference
	// printf("%zu allocated, %zu next\n", vm.bytesAllocated, vm.nextGC);
	if (newSize > oldSize) {
		if (vm.bytesAllocated > vm.nextGC) {
			collectGarbage();
		} else {
#ifdef DEBUG_STRESS_GC
		// Always trigger  on allocation if forcing stress GC
		collectGarbage();
#endif
		}
	}
	// If newSize is 0, handle free case.
	if (newSize == 0) {
		free(pointer);
		return NULL;
	}

	// Otherwise, reallocate. realloc will deal with other 3 cases.
	// really is same as malloc for oldSize = 0. It even does the data copy over for us.
	void *result = realloc(pointer, newSize);
	if (result == NULL) exit(1); // Handle allocation failure.
	return result;
}

/** Frees a specific object's memory.
 * 
 * @param[in,out] object The object to free.
 */
static void freeObject(Obj* object) {
#ifdef DEBUG_LOG_GC
	printf("%p freed ", (void*) object);
	switch (object->type) {
<<<<<<< HEAD
		case OBJ_STRING: 		printf("string "); break;
		case OBJ_FUNCTION: 	printf("function "); break;
		case OBJ_CLOSURE: 	printf("closure "); break;
		case OBJ_NATIVE: 		printf("native "); break;
		case OBJ_UPVALUE: 	printf("upvalue "); break;
		default: 						printf("unknown "); break;
=======
		case OBJ_STRING: 		printf("string\n"); break;
		case OBJ_FUNCTION: 	printf("function\n"); break;
		case OBJ_CLOSURE: 	printf("closure\n"); break;
		case OBJ_NATIVE: 		printf("native\n"); break;
		case OBJ_UPVALUE: 	printf("upvalue\n"); break;
		case OBJ_CLASS: 		printf("class\n"); break;
		case OBJ_INSTANCE: 	printf("instance\n"); break;
		default: 						printf("unknown\n"); break;
>>>>>>> 12245c26
	}
	// printObject(*((Value*) object));
	printf("\n");
#endif
	
	switch (object->type) {
		case OBJ_STRING: {
			ObjString* string = (ObjString*) object;
			FREE_ARRAY(char, string->chars, string->length + 1);
			FREE(ObjString, object);
			break;
		}
		case OBJ_FUNCTION: {
			ObjFunction* function = (ObjFunction*) object;
			freeChunk(&function->chunk);
			FREE(ObjFunction, object);
			break;
		}
		case OBJ_NATIVE: {
			FREE(ObjNative, object);
			break;
		}
		case OBJ_CLOSURE: {
			ObjClosure* closure = (ObjClosure*) object;
			FREE_ARRAY(ObjUpvalue*, closure->upvalues, closure->upvalueCount);
			// doesnt own the function, so it isnt released
			FREE(ObjClosure, object);
			break;
		}
		case OBJ_UPVALUE: {
			// doesnt own the variable, so it isnt released
			FREE(ObjUpvalue, object);
			break;
		}
		case OBJ_CLASS: {
			FREE(ObjClass, object);
			break;
		}
		case OBJ_INSTANCE: {
			ObjInstance* instance = (ObjInstance*) object;
			freeTable(&instance->fields);
			FREE(ObjInstance, object);
			break;
		}
	}
}

void freeObjects() {
	Obj* object = vm.objects;
	while (object != NULL) {
		Obj* next = object->next;
		freeObject(object);
		object = next;
	}
	
	// Free the GC's stack manually
	free(vm.grayStack);
}

void markObject(Obj* object) {
	if (object == NULL)
		return;
	if (object->isMarked)
		return;

#ifdef DEBUG_LOG_GC
	printf("%p mark ", (void*) object);
	printValue(OBJ_VAL(object));
	printf("\n");
#endif

	object->isMarked = true;

	if (vm.grayCapacity < vm.grayCount + 1) {
		vm.grayCapacity = GROW_CAPACITY(vm.grayCapacity);
		// Use system realloc to prevent GC from managing the memory
		vm.grayStack = (Obj**) realloc(vm.grayStack, sizeof(Obj*) * vm.grayCapacity);

		if (vm.grayStack == NULL) {
			free(vm.rainyDay);
			vm.rainyDay = NULL;
			vm.grayStack = (Obj**) realloc(vm.grayStack, sizeof(Obj*) * vm.grayCapacity);

			if (vm.grayStack == NULL) {
				printf("Could not allocate memory for gray stack.\n");
				exit(1);
			}
		}
	}

	vm.grayStack[vm.grayCount++] = object;
}

void markValue(Value value) {
	if (IS_OBJ(value))
		markObject(AS_OBJ(value));
}

/** Mark all elements in an array as reachable.
 * @param[out] array The array to mark.
 */
static void markArray(ValueArray* array) {
	for (int i = 0; i < array->count; i++) {
		markValue(array->values[i]);
	}
}

/** Marks all root objects as reachable.
 */
static void markRoots() {
	// Mark elements of the stack
	for (Value* slot = vm.stack; slot < vm.stackTop; slot++) {
		markValue(*slot);
	}

	// Mark call frame stack
	for (int i = 0; i < vm.frameCount; i++) {
		markObject((Obj*) vm.frames[i].closure);
	}

	// Mark open upvalues
	for (ObjUpvalue* upvalue = vm.openUpvalues; upvalue != NULL; upvalue = upvalue->next) {
		markObject((Obj*) upvalue);
	}

	// Mark globals
	markTable(&vm.globals);
	markTable(&vm.constants);

	// Mark compiling functions
	markCompilerRoots();
}

/** Append all reachable objects from a given object. (Adds these newly grayed objects to the gray stack)?
 * @param[in] object The object to mark.
 */
static void blackenObject(Obj* object) {
#ifdef DEBUG_LOG_GC
	printf("%p blacken ", (void*) object);
	printValue(OBJ_VAL(object));
	printf("\n");
#endif
	
	switch (object->type) {
		case OBJ_UPVALUE:
			markValue(((ObjUpvalue*) object)->closed); // Element is either on the stack or hoisted. Ensure we find the hoisted value
			break;
		case OBJ_FUNCTION: {
			ObjFunction* function = (ObjFunction*) object;
			markObject((Obj*) function->name); // Mark the name
			markArray(&function->chunk.constants); // Mark all stored constants
			break;
		}
		case OBJ_CLOSURE: {
			ObjClosure* closure = (ObjClosure*) object;
			markObject((Obj*) closure->function); // Mark the function
			for (int i = 0; i < closure->upvalueCount; i++) {
				markObject((Obj*) closure->upvalues[i]); // Mark each upvalue it maintains
			}
			break;
		}
		case OBJ_CLASS: {
			ObjClass* klass = (ObjClass*) object;
			markObject((Obj*) klass->name); // Mark the name of the class
			break;
		}
		case OBJ_INSTANCE: {
			ObjInstance* instance = (ObjInstance*) object;
			markObject((Obj*) instance->klass); // Mark the class
			markTable(&instance->fields); // Mark all fields
			break;
		}
		case OBJ_NATIVE:
		case OBJ_STRING:
			break;
	}
}

/** Travel through all gray objects and mark all reachable objects from them.
 */
static void traceReferences() {
	while (vm.grayCount > 0) {
		Obj* object = vm.grayStack[--vm.grayCount];
		blackenObject(object);
	}
}

/** Removes all white objects from the heap.
 * @details
 * The objects referenced in Lox can be accessed via a linked list, so we can simply traverse it and remove
 * all elements which have not been marked.
 */
static void sweep() {
	Obj* previous = NULL;
	Obj* object = vm.objects;
	while (object != NULL) {
		if (object->isMarked) {
			object->isMarked = false; // Reset mark for next GC pass
			previous = object;
			object = object->next;
		} else {
			Obj* unreached = object;
			object = object->next;
			if (previous != NULL) {
				previous->next = object;
			} else {
				vm.objects = object;
			}
			freeObject(unreached);
		}
	}
}

void collectGarbage() {
#ifdef DEBUG_LOG_GC
	printf("-- GC begin --\n");
	size_t before = vm.bytesAllocated;
#endif

	// Mark inital gray objects
	markRoots();
	// Traverse the memory graph, marking elements until all possible references have been visited
	traceReferences();
	// We cannot treat the table as roots b/c then all strings would ALWAYS stay around
	// While all objects have been marked as black or white, remove all white strings
	tableRemoveWhite(&vm.strings);
	// Sweep + remove unmarked objects
	sweep();

	vm.nextGC = vm.bytesAllocated * GC_HEAP_GROWTH_FACTOR;

#ifdef DEBUG_LOG_GC
	printf("-- GC end --\n");
	printf("   Freed %zu bytes (from %zu to %zu) next at %zu\n", before - vm.bytesAllocated, before, vm.bytesAllocated, vm.nextGC);
#endif
	
	// If the rainy day was used, try to reallocate it
	if (vm.rainyDay == NULL) {
		vm.rainyDay = malloc(RAINY_DAY_MEMORY);
#ifdef DEBUG_LOG_GC
		printf("   Rainy day reallocated: %p\n", vm.rainyDay);
#endif
		if (vm.rainyDay == NULL) {
			printf("Failed to allocate backup memory.\n");
			exit(1);
		}
	}
	
}<|MERGE_RESOLUTION|>--- conflicted
+++ resolved
@@ -3,9 +3,9 @@
 #include "compiler.h"
 #include "memory.h"
 #include "vm.h"
-
-#ifdef DEBUG_LOG_GC
 #include <stdio.h>
+
+#ifdef DEBUG_LOG_GC
 #include "debug.h"
 #endif
 
@@ -52,23 +52,14 @@
 #ifdef DEBUG_LOG_GC
 	printf("%p freed ", (void*) object);
 	switch (object->type) {
-<<<<<<< HEAD
 		case OBJ_STRING: 		printf("string "); break;
 		case OBJ_FUNCTION: 	printf("function "); break;
 		case OBJ_CLOSURE: 	printf("closure "); break;
 		case OBJ_NATIVE: 		printf("native "); break;
 		case OBJ_UPVALUE: 	printf("upvalue "); break;
-		default: 						printf("unknown "); break;
-=======
-		case OBJ_STRING: 		printf("string\n"); break;
-		case OBJ_FUNCTION: 	printf("function\n"); break;
-		case OBJ_CLOSURE: 	printf("closure\n"); break;
-		case OBJ_NATIVE: 		printf("native\n"); break;
-		case OBJ_UPVALUE: 	printf("upvalue\n"); break;
 		case OBJ_CLASS: 		printf("class\n"); break;
 		case OBJ_INSTANCE: 	printf("instance\n"); break;
-		default: 						printf("unknown\n"); break;
->>>>>>> 12245c26
+		default: 						printf("unknown "); break;
 	}
 	// printObject(*((Value*) object));
 	printf("\n");
