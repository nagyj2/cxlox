--- conflicted
+++ resolved
@@ -132,16 +132,9 @@
  * @return true The frame was successfully created.
  * @return false The frame could not be created.
  */
-<<<<<<< HEAD
-static bool call(ObjFunction* function, int argCount) {
-	// ip register var is already stored in the call opcode decode step
-	if (argCount != function->arity) {
-		runtimeError("Expected %d arguments but got %d.", function->arity, argCount);
-=======
 static bool call(ObjClosure* closure, int argCount) {
 	if (argCount != closure->function->arity) {
 		runtimeError("Expected %d arguments but got %d.", closure->function->arity, argCount);
->>>>>>> 3cdcced2
 		return false;
 	}
 	if (vm.frameCount == FRAMES_MAX) {
@@ -235,13 +228,9 @@
 	// Define returns the next byte while incrementing the counter
 #define READ_BYTE() (*ip++)
 	// Read a constant from the bytecode by taking the index and then looking it up in the constant pool
-<<<<<<< HEAD
-#define READ_CONSTANT() (frame->function->chunk.constants.values[READ_BYTE()])
+#define READ_CONSTANT() (frame->closure->function->chunk.constants.values[READ_BYTE()])
 	// Reads a constant which has a 24 bit address
-#define READ_CONSTANT_LONG() (frame->function->chunk.constants.values[(READ_BYTE()) | (READ_BYTE() << 8) | (READ_BYTE() << 16)])
-=======
-#define READ_CONSTANT() (frame->closure->function->chunk.constants.values[READ_BYTE()])
->>>>>>> 3cdcced2
+#define READ_CONSTANT_LONG() (frame->closure->function->chunk.constants.values[(READ_BYTE()) | (READ_BYTE() << 8) | (READ_BYTE() << 16)])
 	// Read a constant from the bytecode and convert it to a string
 #define READ_STRING() AS_STRING(READ_CONSTANT())
 	// Read a constant from the bytecode and convert it to a string using a 24 bit address
@@ -281,11 +270,7 @@
 			printf(" ]");
 		}
 		printf("\n");
-<<<<<<< HEAD
-		disassembleInstruction(&frame->function->chunk, (int) (ip - frame->function->chunk.code)); // Perform some math to get offset
-=======
-		disassembleInstruction(&frame->closure->function->chunk, (int) (frame->ip - frame->closure->function->chunk.code)); // Perform some math to get offset
->>>>>>> 3cdcced2
+		disassembleInstruction(&frame->closure->function->chunk, (int) (ip - frame->closure->function->chunk.code)); // Perform some math to get offset
 #endif
 		uint8_t instruction;
 		switch (instruction = READ_BYTE()) {
