--- conflicted
+++ resolved
@@ -116,12 +116,12 @@
 #define READ_BYTE() (*vm.ip++)
 	// Read a constant from the bytecode by taking the index and then looking it up in the constant pool
 #define READ_CONSTANT() (vm.chunk->constants.values[READ_BYTE()])
-<<<<<<< HEAD
+	// Reads a constant which has a 24 bit address
 #define READ_CONSTANT_LONG() (vm.chunk->constants.values[(READ_BYTE()) | (READ_BYTE() << 8) | (READ_BYTE() << 16)])
-=======
 	// Read a constant from the bytecode and convert it to a string
 #define READ_STRING() AS_STRING(READ_CONSTANT())
->>>>>>> f6251e89
+	// Read a constant from the bytecode and convert it to a string using a 24 bit address
+#define READ_STRING_LONG() AS_STRING(READ_CONSTANT_LONG())
 	// Pop two elements from the stack, add them and then place the result back. Remember, left arg is placed first
 	// Uses a do loop to allow multiple lines AND a culminating semicolon
 #define BINARY_OP(valueType, op) \
@@ -243,26 +243,51 @@
 				break;
 			}
 			case OP_DEFINE_GLOBAL: {
-				ObjString* name = READ_STRING();
+				Value name = READ_CONSTANT();
 				tableSet(&vm.globals, name, peek(0)); // Place the value into the hash table BEFORE popping it so it doesnt get picked up by garbage collection
 				pop();
 				break;
 			}
 			case OP_GET_GLOBAL: {
-				ObjString* name = READ_STRING();
+				Value name = READ_CONSTANT(); // Will always be a string
 				Value value;
 				if (!tableGet(&vm.globals, name, &value)) { // Unlike string internment, globals is simply indexed by strings.
-					runtimeError("Undefined variable '%s'.", name->chars);
+					runtimeError("Undefined variable '%s'.", AS_STRING(name)->chars);
 					return INTERPRET_RUNTIME_ERROR;
 				}
 				push(value);
 				break;
 			}
 			case OP_SET_GLOBAL: {
-				ObjString* name = READ_STRING();
+				Value name = READ_CONSTANT(); // Tables use values, so just take the byte
 				if (tableSet(&vm.globals, name, peek(0))) { // If this was a new entry, the variable didnt exist
 					tableDelete(&vm.globals, name); // Roll back change (important for REPL)
-					runtimeError("Undefined variable '%s'.", name->chars);
+					runtimeError("Undefined variable '%s'.", AS_STRING(name)->chars);
+					return INTERPRET_RUNTIME_ERROR;
+				}
+				break;
+			}
+			case OP_DEFINE_GLOBAL_LONG: {
+				Value name = READ_CONSTANT_LONG();
+				tableSet(&vm.globals, name, peek(0)); // Place the value into the hash table BEFORE popping it so it doesnt get picked up by garbage collection
+				pop();
+				break;
+			}
+			case OP_GET_GLOBAL_LONG: {
+				Value name = READ_CONSTANT_LONG(); // Will always be a string
+				Value value;
+				if (!tableGet(&vm.globals, name, &value)) { // Unlike string internment, globals is simply indexed by strings.
+					runtimeError("Undefined variable '%s'.", AS_STRING(name)->chars);
+					return INTERPRET_RUNTIME_ERROR;
+				}
+				push(value);
+				break;
+			}
+			case OP_SET_GLOBAL_LONG: {
+				Value name = READ_CONSTANT_LONG(); // Tables use values, so just take the byte
+				if (tableSet(&vm.globals, name, peek(0))) { // If this was a new entry, the variable didnt exist
+					tableDelete(&vm.globals, name); // Roll back change (important for REPL)
+					runtimeError("Undefined variable '%s'.", AS_STRING(name)->chars);
 					return INTERPRET_RUNTIME_ERROR;
 				}
 				break;
@@ -272,11 +297,9 @@
 
 #undef READ_BYTE
 #undef READ_CONSTANT
-<<<<<<< HEAD
 #undef READ_CONSTANT_LONG
-=======
 #undef READ_STRING
->>>>>>> f6251e89
+#undef READ_STRING_LONG
 #undef BINARY_OP
 	
 }
