#include <stdio.h>
#include <stdlib.h>

#include "common.h"
#include "compiler.h"
#include "scanner.h"

#ifdef DEBUG_PRINT_CODE
#include "debug.h"
#endif

/* Singleton representing the currently parsing and previously parsed tokens. */
typedef struct {
	Token current;		//* The parser currently being parsed.
	Token previous;		//* The most recently parsed token.
	bool hadError;		//* Whether or not an error has occurred.
	bool panicMode;		//* If true, the parser will discard tokens until a synchrnization point is found.
} Parser;

/* Enumerates the different precidence levels for expressions. Written in a way so each enum is 'greater' than the values which preceed it.*/
typedef enum {
	PREC_NONE,
	PREC_COMMA,				//> ,
	PREC_ASSIGNMENT,	//> =
	PREC_CONDITIONAL,	//> ?:
	PREC_OR,					//> or
	PREC_AND,					//> and
	PREC_EQUALITY,		//> == !=
	PREC_COMPARISON,	//> < > <= >=
	PREC_TERM,				//> + -
	PREC_FACTOR,			//> * /
	PREC_UNARY,				//> - !
	PREC_CALL,				//> . ()
	PREC_PRIMARY
} Precidence;

/* Function type which takes no arguments and no return. Used to store the desired function in ParseRule struct. */
typedef void (*ParseFn)();

/** For any operation which starts with a token, this structure contains the: 
 * the function to compile a prefix expression starting with a token of that type, 
 * the function to compile an infix expression whose left operand is followed by a token of that type, 
 *the precedence of an infix expression that uses that token as an operator.
 */
typedef struct {
	ParseFn prefix;
	ParseFn infix;
	Precidence precidence;
} ParseRule;

// Parser singleton.
Parser parser;
// The chunk which is currently getting bytecode emitted to it.
Chunk* compilingChunk;

/** The chunk which is currently getting bytecode emitted to it.
 * 
 * @return Chunk* pointer to the chunk currently being emitted to.
 */
static Chunk* currentChunk() {
	return compilingChunk;
}

//~ Error functions

/** Prints an error to stderr. Includes line number information.
 * 
 * @param[in] token The token which represents the error.
 * @param[in] message The error message to display.
 */
static void errorAt(Token* token, const char* message) {
	if (parser.panicMode) // Ignore if in panic mode
		return;
	fprintf(stderr, "[line %d] Error", token->line);

	if (token->type == TOKEN_EOF) {
		fprintf(stderr, " at end");
	} else if (token->type == TOKEN_ERROR) {
		// Nothing.
	} else { // Show error's lexeme
		fprintf(stderr, " at '%.*s'", token->length, token->start);
	}

	fprintf(stderr, ": %s\n", message);
	parser.hadError = true;
}

/** Reports an error at the token which is currently being parsed.
 * 
 * @param[in] message The error to display.
 */
static void errorAtCurrent(const char* message) {
	errorAt(&parser.current, message);
}

/** Reports an error at the token which was just parsed.
 * 
 * @param[in] message The error to display.
 */
static void error(const char* message) {
	errorAt(&parser.previous, message);
}

//~ Helper Functions

/** Advances the parser forward to the next token. Updates the global parser state.
 * 
 */
static void advance() {
	parser.previous = parser.current;

	// B/c errors are through special tokens, wrap in a for loop so multiple error tokens in a row are shown and discarded
	for (;;) {
		parser.current = scanToken();
		if (parser.current.type != TOKEN_ERROR)
			break;

		errorAtCurrent(parser.current.start);
	}
}

/** Consumes the next token if it matches the input type and causes an error if it doesn't.
 * 
 * @param[in] type The token type to compare the current token against.
 * @param[in] message Message to display if the token doesn't match.
 */
static void consume(TokenType type, const char* message) {
	if (parser.current.type == type) {
		advance();
		return;
	}

	errorAtCurrent(message);
}

//~ Bytecode Emission

/** Appends a byte to the current chunk.
 * 
 * @param[in] byte The byte to append.
 */
static void emitByte(uint8_t byte) {
	writeChunk(currentChunk(), byte, parser.previous.line);
}

/** Emits two sequential bytes to the current chunk.
 * 
 * @param[in] byte1 The first byte to emit.
 * @param[in] byte2 The second byte to emit.
 */
static void emitBytes(uint8_t byte1, uint8_t byte2) {
	emitByte(byte1);
	emitByte(byte2);
}

/** Places a constant into the current chunk's constant pool. 
 * Causes an error if the number of constants in the chunk exceeds the maximum.
 *
 * @param[in] value The value to write to the constant pool.
 * @return uint8_t byte representing the index of the constant in the constant pool.
 */
static uint8_t makeConstant(Value value) {
	int constant = addConstant(currentChunk(), value);
	if (constant > UINT16_MAX) {
		error("Too many constants in one chunk.");
		return 0;
	}

	return (uint8_t) constant;
}

/** Emits a return opcode.
 * 
 */
static void emitReturn() {
	emitByte(OP_RETURN);
}

/** Emits 2 bytes which correspond to the creation of a constant value.
 * 
 * @param[in] value The value to write.
 */
static void emitConstant(Value value) {
	int index = makeConstant(value);
	if (index > ((2 << 24) - 1)) {
		error("Too many constants in one chunk.");
	} else if (index < UINT8_MAX) {
		emitBytes(OP_CONSTANT, index);
	} else {
		// Emit opcode and then the 3 bytes of the index.
		emitBytes(OP_CONSTANT_LONG, (uint8_t) (index & 0xff));
		emitBytes((uint8_t) ((index >> 8) & 0xff), (uint8_t) ((index >> 16) & 0xff));
	}
}

//~ Grammar Evaluation
// The following functions only greedily evaluate their productions. They do not 'feed' into one another or care about precidence.
// For example, unary will parse `-a.b + c` like `-(a.b + c)` when it should be `-(a.b) + c` because of the call to expression().
// Other structures are required to ensure each function only consumes what it should.

// Forward declares to allow references.
static void expression();
static ParseRule* getRule(TokenType type);
static void parsePrecidence(Precidence precidence);

/** Emits a constant number value to the current chunk. 
 *  @pre The number token is in the parser.previous position.
 */
static void number() {
	// Convert the lexeme from the last token to a number.
	//? How is the end of the lexeme marked
	double value = strtod(parser.previous.start, NULL);
	emitConstant(NUMBER_VAL(value));
}

/** Emits a constant literal to the current chunk.
 * @pre The literal token is in the parser.previous position.
 *
 */
static void literal() {
	switch (parser.previous.type) {
		case TOKEN_FALSE:
			emitByte(OP_FALSE);
			break;
		case TOKEN_TRUE:
			emitByte(OP_TRUE);
			break;
		case TOKEN_NIL:
			emitByte(OP_NIL);
			break;
		default:
			return;
	}
}

/** Parses an expression which culminates in a right parentheses.
 * @pre The left parentheses has already been consumed.
 */
static void grouping() {
	expression();
	consume(TOKEN_RIGHT_PAREN, "Expect ')' after expression.");
}

/** Parses and emits a binary expression.
 * @pre The left operand has already been emitted and the operand has just been consumed.
 */
static void binary() {
	// Save type of operation
	TokenType operatorType = parser.previous.type;
	// Find the precidence of the operator
	ParseRule* rule = getRule(operatorType);
	// Parse an expression at the precidence level of one above the operator for left associative oerators.
	// This will place the next operation on the stack
	parsePrecidence((Precidence) (rule->precidence + 1));

	// Emit actual binary operation
	switch (operatorType) {
		case TOKEN_PLUS:
			emitByte(OP_ADD);
			break;
	 	case TOKEN_MINUS:
			emitByte(OP_SUBTRACT);
			break;
	 	case TOKEN_STAR:
			emitByte(OP_MULTIPLY);
			break;
	 	case TOKEN_SLASH:
			emitByte(OP_DIVIDE);
			break;
	 	case TOKEN_EQUAL_EQUAL:
			emitByte(OP_EQUAL);
			break;
	 	case TOKEN_BANG_EQUAL:
			emitBytes(OP_EQUAL, OP_NOT);
			break;
	 	case TOKEN_GREATER:
			emitByte(OP_GREATER);
			break;
	 	case TOKEN_GREATER_EQUAL:
			emitBytes(OP_LESSER, OP_NOT);
			break;
	 	case TOKEN_LESSER:
			emitByte(OP_LESSER);
			break;
	 	case TOKEN_LESSER_EQUAL:
			emitBytes(OP_GREATER, OP_NOT);
			break;
		default: // Impossible
			return;
	}
}

/** Parses a unary expression.
 * @pre The operator has already been consumed.
 */
static void unary() {
	TokenType operatorType = parser.previous.type;

	// Compile the operand at unary precidence level or higher. Allowing the same precidence level allows nesting of operations.
	parsePrecidence(PREC_UNARY);

	// Emit the operator instruction.
	switch (operatorType) {
		case TOKEN_MINUS:
			emitByte(OP_NEGATE);
			break;
		case TOKEN_BANG:
			emitByte(OP_NOT);
			break;
		default: // Impossible
			return;
	}
}

//~ Extra Parsing

/** Parses the rhs of a comma expression. Assumes the comma has already been consumed by parsePrecidence.
 * 
 */
static void comma() {
	// TokenType operatorType = parser.previous.type; // Always a comma token
	
	parsePrecidence(PREC_COMMA);

	// Do something...
}

/** Parses a ternary statement. Assumes the condition and '?' has already been consumed by parse precidence.
 * 
 */
static void ternary() {
	TokenType operatorType = parser.previous.type;

	parsePrecidence(PREC_CONDITIONAL + 1); 

	consume(TOKEN_COLON, "Expect ':' after condition.");

	parsePrecidence(PREC_ASSIGNMENT); // Same precidence so it is right associative

	// Do something...
}

// Declared after all function declarations so they can be placed into the table.
/** Singleton representing the functions to call when a token is encountered when parsing an expression and the precidence level to parse for binary expressions. 
 * Literals are included in this table with the 'unary' slot representing the function to parse the literal.
 * Precidence column is used for the infix precedence of the operator. If some prefix (or postfix) operators had different precidence levels, their precidences would
 * also need to be stored.
 */
ParseRule rules[] = {  // PREFIX     INFIX    PRECIDENCE (INFIX) */
	[TOKEN_LEFT_PAREN]    = {grouping, NULL,    PREC_NONE},
  [TOKEN_RIGHT_PAREN]   = {NULL,     NULL,    PREC_NONE},
  [TOKEN_LEFT_CURLY]    = {NULL,     NULL,    PREC_NONE}, 
  [TOKEN_RIGHT_CURLY]   = {NULL,     NULL,    PREC_NONE},
  [TOKEN_COMMA]         = {NULL,     NULL,    PREC_NONE},
  [TOKEN_DOT]           = {NULL,     NULL,    PREC_NONE},
  [TOKEN_MINUS]         = {unary,    binary,  PREC_TERM},
  [TOKEN_PLUS]          = {NULL,     binary,  PREC_TERM},
  [TOKEN_SEMICOLON]     = {NULL,     NULL,    PREC_NONE},
  [TOKEN_SLASH]         = {NULL,     binary,  PREC_FACTOR},
  [TOKEN_STAR]          = {NULL,     binary,  PREC_FACTOR},
<<<<<<< HEAD
  [TOKEN_QUESTION]      = {NULL,     ternary, PREC_CONDITIONAL},	// For conditional ternary
  [TOKEN_COLON]         = {NULL,     NULL,    PREC_NONE},					// To stop pratt parsing 
	[TOKEN_COMMA]         = {NULL,     comma,   PREC_COMMA},				// For comma operator
  [TOKEN_BANG]          = {NULL,     NULL,    PREC_NONE},
  [TOKEN_BANG_EQUAL]    = {NULL,     NULL,    PREC_NONE},
=======
  [TOKEN_BANG]          = {unary,    NULL,    PREC_NONE},
  [TOKEN_BANG_EQUAL]    = {NULL,     binary,  PREC_EQUALITY},
>>>>>>> e08327fa
  [TOKEN_EQUAL]         = {NULL,     NULL,    PREC_NONE},
  [TOKEN_EQUAL_EQUAL]   = {NULL,     binary,  PREC_EQUALITY},
  [TOKEN_GREATER]       = {NULL,     binary,  PREC_COMPARISON},
  [TOKEN_GREATER_EQUAL] = {NULL,     binary,  PREC_COMPARISON},
  [TOKEN_LESSER]        = {NULL,     binary,  PREC_COMPARISON},
  [TOKEN_LESSER_EQUAL]  = {NULL,     binary,  PREC_COMPARISON},
  [TOKEN_IDENTIFIER]    = {NULL,     NULL,    PREC_NONE},
  [TOKEN_STRING]        = {NULL,     NULL,    PREC_NONE},
  [TOKEN_NUMBER]        = {number,   NULL,    PREC_NONE}, // Literals also appear as an 'operator
  [TOKEN_AND]           = {NULL,     NULL,    PREC_NONE},
  [TOKEN_CLASS]         = {NULL,     NULL,    PREC_NONE},
  [TOKEN_ELSE]          = {NULL,     NULL,    PREC_NONE},
  [TOKEN_FALSE]         = {literal,  NULL,    PREC_NONE},
  [TOKEN_FOR]           = {NULL,     NULL,    PREC_NONE},
  [TOKEN_FUN]           = {NULL,     NULL,    PREC_NONE},
  [TOKEN_IF]            = {NULL,     NULL,    PREC_NONE},
  [TOKEN_NIL]           = {literal,  NULL,    PREC_NONE},
  [TOKEN_OR]            = {NULL,     NULL,    PREC_NONE},
  [TOKEN_PRINT]         = {NULL,     NULL,    PREC_NONE},
  [TOKEN_RETURN]        = {NULL,     NULL,    PREC_NONE},
  [TOKEN_SUPER]         = {NULL,     NULL,    PREC_NONE},
  [TOKEN_THIS]          = {NULL,     NULL,    PREC_NONE},
  [TOKEN_TRUE]          = {literal,  NULL,    PREC_NONE},
  [TOKEN_VAR]           = {NULL,     NULL,    PREC_NONE},
  [TOKEN_WHILE]         = {NULL,     NULL,    PREC_NONE},
  [TOKEN_ERROR]         = {NULL,     NULL,    PREC_NONE},
  [TOKEN_EOF]           = {NULL,     NULL,    PREC_NONE},
};

/** Parses any expressions at the same precidence level or higher. 
 * Used to ensure the other parse functions do not greedily parse an entire expression.
 *
 * @param[in] precidence The precidence level to parse at or above.
 */
static void parsePrecidence(Precidence precidence) {

	// Parsing a prefix operator
	advance(); // Pass operator
	ParseFn prefixRule = getRule(parser.previous.type)->prefix; // Get prefix rule for operator just passed
	if (prefixRule == NULL) { // If there is no prefix rule for the operator, show an error
		error("Expected expression"); // Literals parse through the table, so by definition the expression must start with a 'unary'
		return;
	}

	// Call whatever function was retrieved
	prefixRule();

	// While the precidence of the currently examined token is equal or greater than the input precidence, parse it
	// Loop relies on precidence being available and above the set precidence. If an unrecognized operator is found (has PREC_NONE in table), the function will end.
	while (precidence <= getRule(parser.current.type)->precidence) {
		advance(); // Get operator into parser.previous
		ParseFn infixRule = getRule(parser.previous.type)->infix;
		infixRule();
	}
}

/** Retrieve the parse rule based off the input token type.
 * 
 * @param[in] type The token type to retrieve information from.
 * @return ParseRule pointer to the prefix, infix and infix precidence information of a token.
 */
static ParseRule* getRule(TokenType type) {
	// Function exists to allow `binary` et al. functions access to `rules` singleton
	return &rules[type];
}

/** Parses an expression starting at the lowest available precidence.5
 * 
 */
static void expression() {
	// Lowest precidence is assignment, so this expression call will parse the entire expression
	parsePrecidence(PREC_COMMA); //! THIS MUST BE KEPT UP TO DATE WHEN NEW PRECIDENCE LEVELS ARE ADDED
}

//~ Compilation Functions

/** Marks the end of a compilation.
 * 
 */
static void endCompiler() {
	emitReturn();

	// If debug is enabled, print the completed bytecode if there was no error.
#ifdef DEBUG_PRINT_CODE
	if (!parser.hadError) {
		disassembleChunk(currentChunk(), "code");
	}
#endif
}

bool compile(const char* source, Chunk* chunk) {
	initScanner(source);

	// Initialize the compiling chunk
	compilingChunk = chunk;

	// Initialize the parser
	parser.hadError = false;
	parser.panicMode = false;

	advance(); // 'Prime' the scanner
	expression(); // For now, just expressions
	consume(TOKEN_EOF, "Expect end of expression.");

	endCompiler();
	return !parser.hadError;
}<|MERGE_RESOLUTION|>--- conflicted
+++ resolved
@@ -358,16 +358,13 @@
   [TOKEN_SEMICOLON]     = {NULL,     NULL,    PREC_NONE},
   [TOKEN_SLASH]         = {NULL,     binary,  PREC_FACTOR},
   [TOKEN_STAR]          = {NULL,     binary,  PREC_FACTOR},
-<<<<<<< HEAD
   [TOKEN_QUESTION]      = {NULL,     ternary, PREC_CONDITIONAL},	// For conditional ternary
   [TOKEN_COLON]         = {NULL,     NULL,    PREC_NONE},					// To stop pratt parsing 
 	[TOKEN_COMMA]         = {NULL,     comma,   PREC_COMMA},				// For comma operator
   [TOKEN_BANG]          = {NULL,     NULL,    PREC_NONE},
   [TOKEN_BANG_EQUAL]    = {NULL,     NULL,    PREC_NONE},
-=======
   [TOKEN_BANG]          = {unary,    NULL,    PREC_NONE},
   [TOKEN_BANG_EQUAL]    = {NULL,     binary,  PREC_EQUALITY},
->>>>>>> e08327fa
   [TOKEN_EQUAL]         = {NULL,     NULL,    PREC_NONE},
   [TOKEN_EQUAL_EQUAL]   = {NULL,     binary,  PREC_EQUALITY},
   [TOKEN_GREATER]       = {NULL,     binary,  PREC_COMPARISON},
