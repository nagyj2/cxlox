--- conflicted
+++ resolved
@@ -1683,14 +1683,10 @@
 	return parser.hadError ? NULL : function;
 }
 
-<<<<<<< HEAD
-// print "Consume " + "This"; var a = 9; print a; a = 1; print a;
-=======
 void markCompilerRoots() {
 	Compiler* compiler = current;
 	while (compiler != NULL) {
 		markObject((Obj*) compiler->function);
 		compiler = compiler->enclosing;
 	}
-}
->>>>>>> d7026129
+}