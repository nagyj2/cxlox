--- conflicted
+++ resolved
@@ -10,6 +10,12 @@
 #ifdef DEBUG_PRINT_CODE
 #include "debug.h"
 #endif
+
+// Point where long index constants are stored.
+#define CONST_TO_LONG_CONST 1
+// UINT8_MAX
+// Maximum number of constants in a chunk.
+#define MAX_CONSTANTS_PER_CHUNK ((2 << 24) - 1)
 
 /* Singleton representing the currently parsing and previously parsed tokens. */
 typedef struct {
@@ -224,14 +230,14 @@
  * @param[in] value The value to write to the constant pool.
  * @return uint8_t byte representing the index of the constant in the constant pool.
  */
-static uint8_t makeConstant(Value value) {
+static int makeConstant(Value value) {
 	int constant = addConstant(currentChunk(), value);
-	if (constant > UINT16_MAX) {
+	if (constant > MAX_CONSTANTS_PER_CHUNK) {
 		error("Too many constants in one chunk.");
 		return 0;
 	}
 
-	return (uint8_t) constant;
+	return constant;
 }
 
 /** Emits a return opcode.
@@ -247,9 +253,7 @@
  */
 static void emitConstant(Value value) {
 	int index = makeConstant(value);
-	if (index > ((2 << 24) - 1)) {
-		error("Too many constants in one chunk.");
-	} else if (index < UINT8_MAX) {
+	if (index < CONST_TO_LONG_CONST) {
 		emitBytes(OP_CONSTANT, index);
 	} else {
 		// Emit opcode and then the 3 bytes of the index.
@@ -263,7 +267,12 @@
  * @param[in] global The index to the constant pool location of the global variable's name.
  */
 static void defineVariable(uint8_t global) {
-	emitBytes(OP_DEFINE_GLOBAL, global);
+	if (global > CONST_TO_LONG_CONST) {
+		emitBytes(OP_DEFINE_GLOBAL_LONG, (uint8_t) (global & 0xff));
+		emitBytes((uint8_t) ((global >> 8) & 0xff), (uint8_t) ((global >> 16) & 0xff));
+	} else {
+		emitBytes(OP_DEFINE_GLOBAL, global);
+	}
 }
 
 /** Creates a string constant for an identifier, places it in the constant pool, and returns the index of the constant.
@@ -271,7 +280,7 @@
  * @param[in] name The name of the variable to declare.
  * @return uint8_t 
  */
-static uint8_t identifierConstant(Token* name) {
+static int identifierConstant(Token* name) {
 	return makeConstant(OBJ_VAL(copyString(name->start, name->length)));
 }
 
@@ -280,12 +289,21 @@
  * @param[in] name The name of the variable to retrieve.
  */
 static void namedVariable(Token name, bool canAssign) {
-	uint8_t arg = identifierConstant(&name); // Store copy of identifier used in the constant pool. Used to look up value at runtime
+	int index = identifierConstant(&name); // Store copy of identifier used in the constant pool. Used to look up value at runtime
+
 	if (canAssign && match(TOKEN_EQUAL)) { // Check if it should be a setter right before we emit the opcode
 		expression();
-		emitBytes(OP_SET_GLOBAL, arg);
+		if (index > CONST_TO_LONG_CONST) {
+			emitBytes(OP_SET_GLOBAL_LONG, (uint8_t) (index & 0xff));
+			emitBytes((uint8_t) ((index >> 8) & 0xff), (uint8_t) ((index >> 16) & 0xff));
+		}	else
+			emitBytes(OP_SET_GLOBAL, (uint8_t) index);
 	} else {
-		emitBytes(OP_GET_GLOBAL, arg);
+		if (index > CONST_TO_LONG_CONST) {
+			emitBytes(OP_GET_GLOBAL_LONG, (uint8_t) (index & 0xff));
+			emitBytes((uint8_t) ((index >> 8) & 0xff), (uint8_t) ((index >> 16) & 0xff));
+		} else
+			emitBytes(OP_GET_GLOBAL, (uint8_t) index);
 	}
 }
 
@@ -424,14 +442,14 @@
 	}
 }
 
-<<<<<<< HEAD
 //~ Extra Parsing
 
 /** Parses the rhs of a comma expression. Assumes the comma has already been consumed by parsePrecidence.
  * 
  */
-static void comma() {
+static void comma(bool canAssign) {
 	// TokenType operatorType = parser.previous.type; // Always a comma token
+	emitByte(OP_POP);
 	
 	parsePrecidence(PREC_COMMA);
 
@@ -441,24 +459,26 @@
 /** Parses a ternary statement. Assumes the condition and '?' has already been consumed by parse precidence.
  * 
  */
-static void ternary() {
+static void ternary(bool canAssign) {
 	TokenType operatorType = parser.previous.type;
 
-	parsePrecidence(PREC_CONDITIONAL + 1); 
+	parsePrecidence(PREC_CONDITIONAL + 1);
 
 	consume(TOKEN_COLON, "Expect ':' after condition.");
 
 	parsePrecidence(PREC_ASSIGNMENT); // Same precidence so it is right associative
 
 	// Do something...
-=======
+	emitByte(OP_POP);
+	emitByte(OP_POP);
+}
+
 /** Parses a variable.
  * @details
  * Assumes the variable has already been consumed and is in `parser.previous`.
  */
 static void variable(bool canAssign) {
 	namedVariable(parser.previous, canAssign);
->>>>>>> f6251e89
 }
 
 // Declared after all function declarations so they can be placed into the table.
@@ -669,4 +689,6 @@
 
 	endCompiler();
 	return !parser.hadError;
-}+}
+
+// print "Consume " + "This"; var a = 9; print a; a = 1; print a;