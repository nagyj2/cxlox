#include <stdio.h>
#include <stdlib.h>
#include <string.h>

#include "common.h"
#include "compiler.h"
#include "scanner.h"
#include "vm.h"
#include "object.h"
#include "memory.h"

#ifdef DEBUG_PRINT_CODE
#include "debug.h"
#endif

// Point where long index constants are stored.
#define CONST_TO_LONG_CONST UINT8_MAX
// Maximum number of constants in a chunk.
#define MAX_CONSTANTS_PER_CHUNK ((2 << 24) - 1)
// Max number of breaks available in a chunk at any one time.
#define MAX_BREAKS UINT8_MAX
// Max number of cases available in a case statement
#define MAX_CASES UINT8_MAX

/* Singleton representing the currently parsing and previously parsed tokens. */
typedef struct {
	Token current;		//* The parser currently being parsed.
	Token previous;		//* The most recently parsed token.
	bool hadError;		//* Whether or not an error has occurred.
	bool panicMode;		//* If true, the parser will discard tokens until a synchrnization point is found.
} Parser;

/* Enumerates the different precidence levels for expressions. Written in a way so each enum is 'greater' than the values which preceed it.*/
typedef enum {
	PREC_NONE,
	PREC_COMMA,				//> ,
	PREC_ASSIGNMENT,	//> =
	PREC_OPTIONAL,		//> :
	PREC_CONDITIONAL,	//> ?
	PREC_OR,					//> or
	PREC_AND,					//> and
	PREC_EQUALITY,		//> == !=
	PREC_COMPARISON,	//> < > <= >=
	PREC_TERM,				//> + -
	PREC_FACTOR,			//> * /
	PREC_UNARY,				//> - !
	PREC_CALL,				//> . ()
	PREC_PRIMARY
} Precidence;

/* Function type which takes one argument and no return. Used to store the desired function in ParseRule struct. */
typedef void (*ParseFn)(bool canAssign);

/** For any operation which starts with a token, this structure contains the: 
 * the function to compile a prefix expression starting with a token of that type, 
 * the function to compile an infix expression whose left operand is followed by a token of that type, 
 *the precedence of an infix expression that uses that token as an operator.
 */
typedef struct {
	ParseFn prefix;
	ParseFn infix;
	Precidence precidence;
} ParseRule;

/** Represents a local variable inside some scope.
 * Locals are kept on the stack when declared, unlike global variables which are sent to a separate hash table, so
 * to index a local, the number of elements to 'backtrack' on the stack is required. When a local is declared, the
 * current depth of the local is saved so it can be removed when exiting scope. The compiler learns how far back the
 * local is for retrieval when the local is called. The compiler will start at the top of the local stack and walk backwards.
 * B/c only locals are stored on the stack and are in the same order here as in the VM, the offset it finds in the
 * locals array is the number of spots to backtrack on the stack.
 *
 * Captured statis is tracked because it dictates whether the local should be hoisted to the heap when the variable goes out of scope.
 * Up until hoisting, anything may refer to its stack position, so care must be taken to ensure the element can be tracked
 * on the stack. When it is hoisted, the ObjUpvalue 'location' attribute is set to the 'closed' attribute.
 */
typedef struct {
	Token name;				//* Variable name.
	bool constant;		//* Whether or not the variable is constant.
	int depth;				//* Depth of the scope in which the variable is declared from the global scope.
	bool isCaptured;	//* Whether or not the variable is captured by a closure. Controls how it is removed from the stack. 
} Local;

/** Represent a local variable which is inside an enclosing function. Allows for closures to refer to variables declared outside
 * their scope. This is done by storing a pointer to the location of the variable and then all references to the variable using that
 * new pointer. This struct represents a single upvalue which exists within the currently compiling chunk. They also track whether
 * they are local to the current closure. Tracking locality is important because when it determines how they are found at runtime.
 * Local upvalues have their index representing the stack position of the upvalue and non-locals represent the index in the upvalue
 * array. Essentially, a non-local upvalue is a pointer to another upvalue.
 *
 * Upvalues are stored a within an array by the compiler and their index and order mimics how they appear in the VM's upvalue array.
 * Just like the locals array and stack, the mirroring allows for the indexes to the proper element to be created in the compiler
 * and then used by the VM. Unlike the locals array, the count of the upvalues in a closure is kept in the function object.
 */
typedef struct {
	uint8_t index;		//* Index of where the variable is. If local, index is the frame stack index position. If non-local, index is where in the upvalue array the variable is. When local, always +1 compared to stack b/c callee occupies slot 0. When non-local, indexes based on upvalue array indices.
	bool isLocal;			//* Whether the captured variable is local to the currently compiling closure. If 1, the index indicates where on the stack (from frame slot 0) the variable is. If 0, the index represents where the variable is in the upvalue array.
	bool constant;		//* Whether or not the upvalue is constant.
} Upvalue;

/** The type of code which is being compiled. */
typedef enum {
	TYPE_FUNCTION,	//* A function body is being compiled.
	TYPE_LAMBDA,		//* A lambda function is being compiled.
	TYPE_SCRIPT,		//* The top-level (global) code is being compiled.
} FunctionType;

typedef struct Compiler Compiler;
/** State for the compiler.
 * @note The size of locals should be the exact same size as the stack. If one changes, the other must as well.
 */
struct Compiler {
	Compiler* enclosing;						//* The compiler before the current one.
	ObjFunction* function;					//* The function being compiled.
	FunctionType type;							//* The type of function being compiled.
	Local locals[UINT8_COUNT]; 			//* Array of local variables. Length is fixed at 256 due to 8 bit indexes.
	int localCount; 								//* Number of local variables currently in scope.
	int scopeDepth; 								//* Depth of of the scope where the compiler currently is. How 'far' the scope is from the global scope.
	Upvalue upvalues[UINT8_COUNT];	//* Upvalue array for the current closure.
	int recentLoop;									//* The most recent loop position
	int numBreak;										//* The number of break positions
	int recentBreak[MAX_BREAKS];		//* The most recent break position
	bool inCall;										//* Whether or not the compiler is parsing a function call
};

// Parser singleton.
Parser parser;
// Current compiler singleton.
Compiler* current = NULL;
// Unamed var counter
char unamedVarCounter = '0';

// Forward declares to allow references.
static void expression();
static void statement();
static void declaration();
static void varDeclaration();
static void funDeclaration();
static void classDeclaration();
static void expressionStatement();
static void printStatement();
static void ifStatement();
static void whileStatement();
static void forStatement();
static void returnStatement();
static void block();
static void lambda();
static ParseRule* getRule(TokenType type);
static void parsePrecidence(Precidence precidence);

/** The chunk which is currently getting bytecode emitted to it.
 * @return Chunk* pointer to the chunk currently being emitted to.
 */
static Chunk* currentChunk() {
	return &current->function->chunk;
}

//~ Error functions

/** Prints an error to stderr. Includes line number information.
 * @param[in] token The token which represents the error.
 * @param[in] message The error message to display.
 */
static void errorAt(Token* token, const char* message) {
	if (parser.panicMode) // Ignore if in panic mode
		return;
	fprintf(stderr, "[line %d] Error", token->line);

	if (token->type == TOKEN_EOF) {
		fprintf(stderr, " at end");
	} else if (token->type == TOKEN_ERROR) {
		// Nothing.
	} else { // Show error's lexeme
		fprintf(stderr, " at '%.*s'", token->length, token->start);
	}

	fprintf(stderr, ": %s\n", message);
	parser.hadError = true;
}

/** Reports an error at the token which is currently being parsed.
 * 
 * @param[in] message The error to display.
 */
static void errorAtCurrent(const char* message) {
	errorAt(&parser.current, message);
}

/** Reports an error at the token which was just parsed.
 * 
 * @param[in] message The error to display.
 */
static void error(const char* message) {
	errorAt(&parser.previous, message);
}

//~ Helper Functions

/** Advances the parser forward to the next token. Updates the global parser state.
 * 
 */
static void advance() {
	parser.previous = parser.current;

	// B/c errors are through special tokens, wrap in a for loop so multiple error tokens in a row are shown and discarded
	for (;;) {
		parser.current = scanToken();
		if (parser.current.type != TOKEN_ERROR)
			break;

		errorAtCurrent(parser.current.start);
	}
}

/** Consume input until a synchronization token is found.
 * 
 */
static void synchronize() {
	parser.panicMode = false;

	while (parser.current.type != TOKEN_EOF) {
		if (parser.previous.type == TOKEN_SEMICOLON)
			return;
		switch (parser.current.type) {
			case TOKEN_CLASS:
			case TOKEN_FUN:
			case TOKEN_VAR:
			case TOKEN_FOR:
			case TOKEN_IF:
			case TOKEN_WHILE:
			case TOKEN_PRINT:
			case TOKEN_RETURN:
				return;
			default:
				; // Nothing
		}

		advance();
	}
}

/** Consumes the next token if it matches the input type and causes an error if it doesn't.
 * 
 * @param[in] type The token type to compare the current token against.
 * @param[in] message Message to display if the token doesn't match.
 */
static void consume(TokenType type, const char* message) {
	if (parser.current.type == type) {
		advance();
		return;
	}

	errorAtCurrent(message);
}

/** Returns whether the current token matches the input token type.
 * 
 * @param[in] type The token type to compare the current token against.
 * @return true if the token matches.
 * @return false if the token doesnt match.
 */
static bool check(TokenType type) {
	return parser.current.type == type;
}

static bool checkNext(TokenType type) {
	
}

/** Returns whether or not the current token matches the input type.
 * @details
 * If a match is encountered, the token is consumed.
 *
 * @param[in] type The token type to check for
 * @return true if the token was found.
 * @return false if the token was not found.
 */
static bool match(TokenType type) {
	if (!check(type))
		return false;

	advance();
	return true;
}

//~ Bytecode Emission

/** Appends a byte to the current chunk.
 * 
 * @param[in] byte The byte to append.
 */
static void emitByte(uint8_t byte) {
	writeChunk(currentChunk(), byte, parser.previous.line);
}

/** Emits two sequential bytes to the current chunk.
 * 
 * @param[in] byte1 The first byte to emit.
 * @param[in] byte2 The second byte to emit.
 */
static void emitBytes(uint8_t byte1, uint8_t byte2) {
	emitByte(byte1);
	emitByte(byte2);
}

/** Replaces the jump placeholder bytes at the given offset to jump to the current byte.
 * @details
 * Assumes a 16 bit jump placeholder starts at the code chunk at index @p offset.
 * @param[in] offset The position of the jump placeholder to replace.
 */
static void patchJump(int offset) {
	// -2 to account for the size of the jump placeholder.
	int jump = currentChunk()->count - offset - 2; // find the number of bytes to skip

	if (jump > UINT16_MAX) {
		error("Too much code to jump over.");
	}

	currentChunk()->code[offset] = (jump >> 8) & 0xFF; // MSB
	currentChunk()->code[offset + 1] = jump & 0xFF;
}

/** Emits 3 bytes corresponding to a jump opcode and a 2 byte jump offset.
 * @param[in] instruction The jump opcode to emit.
 * @return int The position of the jump offset bytes.
 */
static int emitJump(uint8_t instruction) {
	emitByte(instruction);
	emitByte(0xff); // Jump offset placeholder.
	emitByte(0xff);
	return currentChunk()->count - 2;
}

/** Emit 3 bytes corresponding to a unconditional jump backwards.
 * @param[in] loopStart The byte offset for the loop to jump back to.
 */
static void emitLoop(int loopStart) {
	emitByte(OP_LOOP);

	// +2 for the size of the jump address
	int offset = currentChunk()->count - loopStart + 2;
	if (offset > UINT16_MAX)
		error("Loop body too large.");

	emitByte((offset >> 8) & 0xff);
	emitByte(offset & 0xff);
}

/** Places a constant into the current chunk's constant pool.
 * @details
 * Causes an error if the number of constants in the chunk exceeds the maximum.
 * @param[in] value The value to write to the constant pool.
 * @return uint8_t byte representing the index of the constant in the constant pool.
 */
static int makeConstant(Value value) {
	int constant = addConstant(currentChunk(), value);
	if (constant > MAX_CONSTANTS_PER_CHUNK) {
		error("Too many constants in one chunk.");
		return 0;
	}

	return constant;
}

/** Emits an implied nil constant and a opcode for function return.
 */
static void emitReturn() {
	emitByte(OP_NIL); // Implicitly places nil on the stack
	// If a return expression is present, it will be the stack top and get returned. Otherwise the just emitted nil will
	emitByte(OP_RETURN);
}

/** Emits 2 bytes which correspond to the creation of a constant value.
 * @param[in] value The value to write.
 */
static void emitConstant(Value value) {
	int index = makeConstant(value);
	if (index < CONST_TO_LONG_CONST) {
		emitBytes(OP_CONSTANT, index);
	} else {
		// Emit opcode and then the 3 bytes of the index.
		emitBytes(OP_CONSTANT_LONG, (uint8_t) (index & 0xff));
		emitBytes((uint8_t) ((index >> 8) & 0xff), (uint8_t) ((index >> 16) & 0xff));
	}
}

/** Initializes the state of the compiler and sets it to be the current compiler.
 * @pre Assumes the name of the function has just been consumed if parsing a function body.
 * @param[out] compiler The compiler to initialize.
 * @param[in] type The type of function being compiled.
 */
static void initCompiler(Compiler* compiler, FunctionType type) {
	compiler->enclosing = current; // Store the previous compiler.
	compiler->function = newFunction();
	compiler->type = type;
	compiler->localCount = 0;
	compiler->scopeDepth = 0;
	compiler->recentLoop = -1;
	compiler->numBreak = 0;
	compiler->inCall = false;
	current = compiler;

	switch (type) {
		case TYPE_FUNCTION:
			current->function->name = copyString(parser.previous.start, parser.previous.length);
			break;
		case TYPE_LAMBDA:
			current->function->name = copyString("lambda", 6);
			break;
		case TYPE_SCRIPT:
			break;
	}
	// If not parsing the main script, assign the name to the previously parsed token
	if (type == TYPE_FUNCTION) {
		// Now that compilers can die, we need to copy the string so that the reference doesn't get nullified
	}

	// Reserve a position in the stack for the compiler's use
	Local* local = &current->locals[current->localCount++];
	local->depth = 0;
	local->isCaptured = false;
	local->name.start = "";
	local->name.length = 0;
}

/** Marks the end of a compilation.
 * @param[in] appendReturn Whether the parsed function should have a return expression appended to it
 * @return ObjFunction* The completely compiled function.
 */
static ObjFunction* endCompiler(bool appendReturn) {
	if (appendReturn)
		emitReturn();
	ObjFunction* function = current->function; // Return the function we just made

	// If debug is enabled, print the completed bytecode if there was no error
#ifdef DEBUG_PRINT_CODE
	if (!parser.hadError) {
		disassembleChunk(currentChunk(), function->name != NULL ? function->name->chars : "<script>");
	}
#endif

	current = current->enclosing; // Restore the previous compiler
	return function;
}

/** Signals the start of a new scope to the current compiler singleton.
 */
static void beginScope() {
	current->scopeDepth++;
}

/** Emits bytes to pop a number of of values from the stack. Used for removing locals at the end of a scope.
 * @param[in] locals The number of locals to pop.
 */
static void popLocals(int locals) {
	if (locals == 1)
		emitByte(OP_POP);
	else
		for (int i = 0; i < locals; i++)
			emitBytes(OP_POPN, (uint8_t) locals);
}

/** Signals the end of the current scope to the compiler singleton.
 * @details
 * Removes all local variables stored at the current scope.
 */
static void endScope() {
	current->scopeDepth--;
	int passedLocals = 0;
	while (current->localCount > 0 && current->locals[current->localCount - 1].depth > current->scopeDepth) {
		// If local is captured, emit a special pop instruction
		if (current->locals[current->localCount - 1].isCaptured) {
			// First remove all locals before the upvalue
			popLocals(passedLocals);
			passedLocals = 0;

			emitByte(OP_CLOSE_UPVALUE);
		} else {
			passedLocals++;
		}
		current->localCount--;
	}

	// Pop all remaining locals
	popLocals(passedLocals);

	// Upvalues can be interlaced with locals, so we cant simply use POPN
	// if (oldLocals == 0)
	// 	return;
	// else if (oldLocals == 1)
	// 	emitByte(OP_POP);
	// else
	// 	emitBytes(OP_POPN, (uint8_t) oldLocals);
}

/** Triggers end of scope code but does not actually end the scope. Used for break statements.
 */
static void prematureEndScope() {
	endScope();
	current->scopeDepth++;
}

/** Declare the top most local variable available for use by removing the sentinel -1 depth.
 * 
 */
static void markInitialized() {
	// Do not mark initialization for global functions/ variables
	if (current->localCount == 0)
		return;
	current->locals[current->localCount - 1].depth = current->scopeDepth;
}

<<<<<<< HEAD
/** Marks a variable as ready for use. If a global, a definition opcode is emitted. If a local, the variable is marked as initialized.
=======
/** Emits 2 bytes to define a new variable for use. After this point the variable can be referenced.
 * If defining a local variable, it will be marked as initialized by the compiler.
 * If defining a global variable, code will be emitted to define the variable globally.
>>>>>>> 12245c26
 * 
 * @param[in] global The index to the constant pool location of the global variable's name.
 */
static void defineVariable(uint8_t global, bool isConstant) {
	// If a local, don't put into constant pool
	if (current->scopeDepth > 0) {
		markInitialized();
		return; // locals dont need any new bytes b/c their value is already on top of the stack
	}

	if (isConstant) {
		if (global > CONST_TO_LONG_CONST) {
			emitBytes(OP_DEFINE_CONST_LONG, (uint8_t) (global & 0xff));
			emitBytes((uint8_t) ((global >> 8) & 0xff), (uint8_t) ((global >> 16) & 0xff));
		} else {
			emitBytes(OP_DEFINE_CONST, global);
		}
	} else {
		if (global > CONST_TO_LONG_CONST) {
			emitBytes(OP_DEFINE_GLOBAL_LONG, (uint8_t) (global & 0xff));
			emitBytes((uint8_t) ((global >> 8) & 0xff), (uint8_t) ((global >> 16) & 0xff));
		} else {
			emitBytes(OP_DEFINE_GLOBAL, global);
		}
	}
}

/** Creates a string constant for an identifier, places it in the constant pool, and returns the index of the constant.
 * 
 * @param[in] name The name of the variable to declare.
 * @return uint8_t 
 */
static int identifierConstant(Token* name) {
	return makeConstant(OBJ_VAL(copyString(name->start, name->length)));
}

/** Test if two identifier (string) tokens are equal.
 * 
 * @param[in] a The first token to compare.
 * @param[in] b The second token to compare.
 * @return true if the tokens refer to the same string.
 * @return false if the tokens are not the same string.
 */
static bool identifiersEqual(Token* a, Token* b) {
	// Short circuit based on length
	if (a->length != b->length)
		return false;
	return memcmp(a->start, b->start, a->length) == 0;
}

/** Resolves a variable as a local or global.
 * @details
 * If the variable is a local, an integer corresponding to how far down it is on the stack is returned.
 * If the variable is a global, a corresponding value is not found and a sentinel value -1 is returned.
 *
 * @param[in] compiler The compiler to resolve the variable from.
 * @param[in] name The variable to try and resolve.
 * @return int representing the index of the variable in the locals array or a sentinel value of -1.
 */
static int resolveLocal(Compiler* compiler, Token* name) {
	for (int i = compiler->localCount - 1; i >= 0; i--) {
		Local* local = &compiler->locals[i];
		if (identifiersEqual(name, &local->name)) {
			if (local->depth == -1) {
				error("Cannot read local variable in its own initializer.");
			}
			return i;
		}
	}

	return -1;
}

/** Emits bytes to save or load a indexed variable.
 * @details
 * If the index is over the maximum for for a single byte, the index is split into three bytes.
 *
 * @param[in] index The index of the variable.
 * @param[in] opcode The opcode to perform on the variable.
 */
static void emitLocalIndexed(int index, uint8_t opcode) {
	if (index > CONST_TO_LONG_CONST) {
		emitBytes(opcode, (uint8_t) (index & 0xff));
		emitBytes((uint8_t) ((index >> 8) & 0xff), (uint8_t) ((index >> 16) & 0xff));
	} else {
		emitBytes(opcode, (uint8_t) index);
	}
}

/** Create a new upvalue in the array and return its index in the upvalue array.
 * @details
 * To prevent the compiler from creating multiple upvalues for the same variable, we iterate through the existing upvalues looking for ours. 
 * If it is there, we return it.
 * @param[in] compiler The compiler which the upvalue will be placed in.
 * @param[in] index The local function offset positiion of the variable.
 * @param[in] isLocal Whether the variable is a local or global variable.
 * @return int representing the index of the position of the upvalue in the compiler.
 */
static int addUpvalue(Compiler* compiler, uint8_t index, bool isLocal, bool isConstant) {
	int upvalueCount = compiler->function->upvalueCount; // Find the current number of upvalues

	// Check for an existing upvalue. B/c they map by index, we want to verify that the index is the same and the locality.
	// Locality matters because the origin of the upvalue call can refer to different variables
	for (int i = 0; i < upvalueCount; i++) {
		Upvalue* upvalue = &compiler->upvalues[i];
		if (upvalue->index == index && upvalue->isLocal == isLocal && upvalue->constant == isLocal) {
			return i; // Return the index in the array
		}
	}

	// Verify there isnt too many upvalues
	if (upvalueCount == UINT8_COUNT) {
		error("Too many closure variables in function.");
		return 0;
	}

	// Fill in the new values for (read: create) a new upvalue
	compiler->upvalues[upvalueCount].index = index;
	compiler->upvalues[upvalueCount].isLocal = isLocal;
	compiler->upvalues[upvalueCount].constant = isConstant;
	return compiler->function->upvalueCount++;

}

/** Updates upvalues if the token being resolved is a local or global variable already declared.
 * @details
 * If a variable cannot be resolved as a local variable, we need to check if it is a local variable of an outer scope. If so,
 * we want to identify it as an upvalue so we can track it separately at runtime b/c it may not always be on the stack. To do
 * this, we want to recursively check outer, non global scopes for the variable. This involves checking the local scope and if
 * not found, check the enclosing scope's locals.
 * @param[in] compiler The compiler which is currently being worked on.
 * @param[in] name The variable which is being resolved.
 * @return int representing the 'upvalue index' of the variable. Returns -1 if the variable could not be resolved as an upvalue.
 */
static int resolveUpvalue(Compiler* compiler, Token* name) {
	// If global scope, we cannot possibly have an upvalue (by definition), so return not found
	if (compiler->enclosing == NULL)
		return -1;

	// See if the variable can be resolved locally.
	// Note: we check for locality of the 'current' compiler before calling this function, so this 'resolveLocal' is first called for the enclosing compiler
	int local = resolveLocal(compiler->enclosing, name);
	if (local != -1) { // If found as a local, create a local upvalue in the below compiler.
		compiler->enclosing->locals[local].isCaptured = true; // Mark the local as captured. Used to instruct VM how to dispose of it
		// Variable was found in the enclosing compiler, so mark it as local.
		return addUpvalue(compiler, (uint8_t) local, true, compiler->enclosing->locals[local].constant);
	}

	// If it is not local, resolve the upvalue recursively to the top of the call stack
	int upvalue = resolveUpvalue(compiler->enclosing, name);
	if (upvalue != -1) { // If found, create a non-local upvalue to permit an upvalue chain
		// Creates an upvalue. Mark it as non-local because it is NOT in in the closure immediately above current
		// This allows for a upvalue to point to an upvalue
		return addUpvalue(compiler, (uint8_t) upvalue, false, compiler->enclosing->upvalues[upvalue].constant);
	}

	// Not found
	return -1;
}

/** Emits 2 bytes to retrieve or set a global variable's value.
 * @details
 * Parses the 'assignment' production in the grammar.
 *
 * @param[in] name The name of the variable to retrieve.
 */
static void namedVariable(Token name, bool canAssign) {
	uint8_t getOp, setOp;
	// Attempt to find local with name
	int index = resolveLocal(current, &name);
	
	if (index != -1) {
		getOp = OP_GET_LOCAL;
		setOp = OP_SET_LOCAL;
		if (current->locals[index].constant)
			error("Cannot assign to a constant.");
	} else if ((index = resolveUpvalue(current, &name)) != -1) { // Captured Upvalue
		getOp = OP_GET_UPVALUE;
		setOp = OP_SET_UPVALUE;
		if (current->upvalues[index].constant)
			error("Cannot assign to a constant.");
	} else {
		index = identifierConstant(&name);
		if (index > CONST_TO_LONG_CONST) {
			getOp = OP_GET_GLOBAL_LONG;
			setOp = OP_SET_GLOBAL_LONG;
		} else {
			getOp = OP_GET_GLOBAL;
			setOp = OP_SET_GLOBAL;
		}
	}

	if (canAssign && (match(TOKEN_EQUAL) || match(TOKEN_MINUS_EQUAL) || match(TOKEN_PLUS_EQUAL) || match(TOKEN_STAR_EQUAL) || match(TOKEN_SLASH_EQUAL))) { // Check if it should be a setter right before we emit the opcode
		TokenType operator = parser.previous.type;
		switch (parser.previous.type) {
			case TOKEN_MINUS_EQUAL: {
				emitLocalIndexed(index, getOp);
				expression();
				emitByte(OP_SUBTRACT);
				break;
			}
			case TOKEN_PLUS_EQUAL: {
				emitLocalIndexed(index, getOp);
				expression();
				emitByte(OP_ADD);
				break;
			}
			case TOKEN_STAR_EQUAL: {
				emitLocalIndexed(index, getOp);
				expression();
				emitByte(OP_MULTIPLY);
				break;
			}
			case TOKEN_SLASH_EQUAL: {
				emitLocalIndexed(index, getOp);
				expression();
				emitByte(OP_DIVIDE);
				break;
			}
			default:
				expression();
				break;
		}
		emitLocalIndexed(index, setOp);
		
	} else {
		emitLocalIndexed(index, getOp);
	}
}

/** Patch all going-out-of-scope break statements
 * @param[in] oldBreak The old number of break statements.
 */
static void patchBreaks(int oldBreak) {
	while (current->numBreak > oldBreak) {
		// Index jumps from the back of the list
		patchJump(current->recentBreak[--current->numBreak]);
	}
}

/** Retrieves the next available local variable slot and assigns a name and depth.
 * 
 * @param[in] name The name to assign to the local variable.
 */
static void addLocal(Token name, bool isConstant) {
	if (current->localCount == UINT8_COUNT) {
		error("Too many local variables in function.");
		return;
	}
	
	Local* local = &current->locals[current->localCount++];
	local->name = name;
	local->constant = isConstant;
	local->depth = -1;
}

/** Creates an unamed placeholder local variable. Used for when a stack element is created and must be maintained 
 * without bothering other local calls.
 * @details
 * Uses a name which cannot be created by the user so the user cannot access it.
 * @param[in] isConstant Whether the variable is constant or not. Has no effect because these constants cannot be named.
 */
static void addUnnamedLocal(bool isConstant) {
	if (current->localCount == UINT8_COUNT) {
		error("Too many local variables in function.");
		return;
	}
	Token token;
	token.type = TOKEN_IDENTIFIER;
	token.start = "?" + unamedVarCounter; // todo: check if greater than 255
	token.length = 2;
	token.line = -1;
	
	Local* local = &current->locals[current->localCount++];
	local->name = token;
	local->constant = isConstant;
	local->depth = -1;
	local->isCaptured = false;
}

/** Converts the (simulated) top stack element into a local variable if it isn't global.
 * Uses the last read token as the name. Will cause compile error if name is reused.
 * Adds variable to scope.
 */
static void declareVariable(bool isConstant) {
	// Globals are placed into the constant pool, so we don't need to do anything special here
	if (current->scopeDepth == 0) {
		return;
	}

	Token* name = &parser.previous;
	// Ensure local isn't already defined. Start at back and decrease index b/c current scoped items are there
	for (int i = current->localCount - 1; i >= 0; i--) {
		Local* local = &current->locals[i]; // Get next local
		// If we walk to a different scope than the one we are interested in, break b/c we are out of the current scope
		if (local->depth != -1 && local->depth < current->scopeDepth) {
			break;
		}
		// Currently scoped var. Check names
		if (identifiersEqual(name, &local->name)) {
			error("Already a variable with this name in scope.");
		}
	}
	addLocal(*name, isConstant);
}

static void declareUnnamedVariable(bool isConstant) {
	// Globals are placed into the constant pool, so we don't need to do anything special here
	if (current->scopeDepth == 0) {
		return;
	}
	addUnnamedLocal(isConstant);
}

//~ Grammar Evaluation
// The following functions only greedily evaluate their productions. They do not 'feed' into one another or care about precidence.
// For example, unary will parse `-a.b + c` like `-(a.b + c)` when it should be `-(a.b) + c` because of the call to expression().
// Other structures are required to ensure each function only consumes what it should.

/** Parses a variable, creates a local or global and then and returns the index of the variable in the constant pool or stack.
 * 
 * @param[in] errorMessage The message to show if the variable name is missing.
 * @return uint8_t index of the variable in the constant pool
 */
static uint8_t parseVariable(const char* errorMessage, bool isConstant) {
	consume(TOKEN_IDENTIFIER, errorMessage);

	// declare the var. If a local, the locals array must be updated. If a global, nothing needs to be done
	declareVariable(isConstant);
	// If local, var will be placed on stack, so dont give the global location
	if (current->scopeDepth > 0)
		return 0;

	return identifierConstant(&parser.previous);
}

/** Parses a variable which has just been passed over.
 * @return uint8_t index of the variable in the constant pool
 */
static uint8_t parseVariablePast(bool isConstant) {
	// declare the var. If a local, the locals array must be updated. If a global, nothing needs to be done
	declareVariable(isConstant);
	// If local, var will be placed on stack, so dont give the global location
	if (current->scopeDepth > 0)
		return 0;

	return identifierConstant(&parser.previous);
}



/** Emits a constant number value to the current chunk. 
 *  @pre The number token is in the parser.previous position.
 * @param[in] canAssign unused.
 */
static void number(bool canAssign) {
	// Convert the lexeme from the last token to a number.
	//? How is the end of the lexeme marked
	double value = strtod(parser.previous.start, NULL);
	emitConstant(NUMBER_VAL(value));
}

/** Emits a string constant copied from the input source. The string is stored in the constant pool as all Values are.
 *
 * @details
 * The allocated Value is stored in the constant pool, but the actual char array behind the string is heap allocated by C. The constant pool value contains a pointer to 
 * the heap allocated char array. The value in the constant pool is indexed in the same way as numerical and boolean constants.
 * @param[in] canAssign unused.
 */
static void string(bool canAssign) {
	emitConstant(OBJ_VAL(copyString(parser.previous.start + 1, parser.previous.length - 2)));
}

/** Emits a constant literal to the current chunk.
 * @pre The literal token is in the parser.previous position.
 * @param[in] canAssign unused.
 */
static void literal(bool canAssign) {
	switch (parser.previous.type) {
		case TOKEN_FALSE:
			emitByte(OP_FALSE);
			break;
		case TOKEN_TRUE:
			emitByte(OP_TRUE);
			break;
		case TOKEN_NIL:
			emitByte(OP_NIL);
			break;
		default:
			return;
	}
}

/** Parses and emits a binary expression.
 * @pre The left operand has already been emitted and the operand has just been consumed.
 * @param[in] canAssign unused.
 */
static void binary(bool canAssign) {
	// Save type of operation
	TokenType operatorType = parser.previous.type;
	// Find the precidence of the operator
	ParseRule* rule = getRule(operatorType);
	// Parse an expression at the precidence level of one above the operator for left associative oerators.
	// This will place the next operation on the stack
	parsePrecidence((Precidence) (rule->precidence + 1));

	// Emit actual binary operation
	switch (operatorType) {
		case TOKEN_PLUS:
			emitByte(OP_ADD);
			break;
	 	case TOKEN_MINUS:
			emitByte(OP_SUBTRACT);
			break;
	 	case TOKEN_STAR:
			emitByte(OP_MULTIPLY);
			break;
	 	case TOKEN_SLASH:
			emitByte(OP_DIVIDE);
			break;
	 	case TOKEN_EQUAL_EQUAL:
			emitByte(OP_EQUAL);
			break;
	 	case TOKEN_BANG_EQUAL:
			emitBytes(OP_EQUAL, OP_NOT);
			break;
	 	case TOKEN_GREATER:
			emitByte(OP_GREATER);
			break;
	 	case TOKEN_GREATER_EQUAL:
			emitBytes(OP_LESSER, OP_NOT);
			break;
	 	case TOKEN_LESSER:
			emitByte(OP_LESSER);
			break;
	 	case TOKEN_LESSER_EQUAL:
			emitBytes(OP_GREATER, OP_NOT);
			break;
		default: // Impossible
			return;
	}
}

<<<<<<< HEAD
=======
/** Parses a number of arguments and returns the number of arguments parsed.
 * @details
 * Parsed arguments are left on the stack
 */
static uint8_t argumentList() {
	uint8_t argCount = 0;
	if (!check(TOKEN_RIGHT_PAREN)) {
		do {
			expression();
			argCount++;
			if (argCount >= 255) { // b/c using uint8_t exclusively
				error("Cannot have more than 255 arguments.");
			}
		} while (match(TOKEN_COMMA));
	}
	consume(TOKEN_RIGHT_PAREN, "Expect ')' after arguments.");
	return argCount;
}

/** Parses a function call and corresponding arguments.
 * @pre Assumes '(' has already been consumed.
 * @param[in] canAssign unused.
 */
static void call(bool canAssign) {
	uint8_t argCount = argumentList(); // The number of elements on the stack to take as input
	emitBytes(OP_CALL, argCount);
}

/** Parses a property get or set.
 * @param[in] canAssign If true, dot indicates an assignment. Otherwise a get is parsed
 */
static void dot(bool canAssign) {
	consume(TOKEN_IDENTIFIER, "Expected property name after '.'.");
	uint8_t name = identifierConstant(&parser.previous); // property name

	// Check if an assignment is being parsed and if an assignment can even occur
	if (canAssign && match(TOKEN_EQUAL)) {
		expression();
		emitBytes(OP_SET_PROPERTY, name);
	} else {
		emitBytes(OP_GET_PROPERTY, name);
	}
}

>>>>>>> 12245c26
/** Parse a disjunction expression.
 * @details
 * Performes short circuit evaluation. If the left operand is false, the right operand is not evaluated.
 * Assumes the left operand is already on the stack and 'and' has been consumed.
 * @param[in] canAssign unused.
 */
static void and_(bool canAssign) {
	int endJump = emitJump(OP_JUMP_IF_FALSE); // If left is false, skip the right
	emitByte(OP_POP); // Pop the left operand. Ensures entire evaluation only has 1 operand left on stack
	parsePrecidence(PREC_AND); // Parse the right operand
	patchJump(endJump); // Jump to here if left is false
}

/** Parse a conjunction expression.
 * @details
 * Performes short circuit evaluation. If the left operand is true, the right operand is not evaluated.
 * Assumes the left operand is already on the stack and 'or' has been consumed.
 * @param[in] canAssign unused.
 */
static void or_(bool canAssign) {
	int elseJump = emitJump(OP_JUMP_IF_FALSE); // If left is false, jump to the right operand
	int endJump = emitJump(OP_JUMP); // Jump to the end if left is true
	
	patchJump(elseJump); // Jump to here if left is false
	emitByte(OP_POP); // Pop the left operand. Ensures entire evaluation only has 1 operand left on stack
	
	parsePrecidence(PREC_OR); // Parse the right operand
	patchJump(endJump); // Jump to here if left is true
}

/** Parses a unary expression.
 * @pre The operator has already been consumed.
 */
static void unary(bool canAssign) {
	TokenType operatorType = parser.previous.type;

	// Compile the operand at unary precidence level or higher. Allowing the same precidence level allows nesting of operations.
	parsePrecidence(PREC_UNARY);

	// Emit the operator instruction.
	switch (operatorType) {
		case TOKEN_MINUS:
			emitByte(OP_NEGATE);
			break;
		case TOKEN_BANG:
			emitByte(OP_NOT);
			break;
		default: // Impossible
			return;
	}
}

//~ Extra Parsing

/** Parses the rhs of a comma expression. Assumes the comma has already been consumed by parsePrecidence.
 * @param[in] canAssign unused.
 */
static void comma(bool canAssign) {
	// TokenType operatorType = parser.previous.type; // Always a comma token
	emitByte(OP_POP);
	
	parsePrecidence(PREC_COMMA);

	// Do something...
}

/** Parses a conditional expression. Assumes the condition and '?' has already been consumed by parse precidence.
 * @param[in] canAssign unused.
 */
static void conditional(bool canAssign) {
	TokenType operatorType = parser.previous.type;

	parsePrecidence(PREC_CONDITIONAL + 1);

	// consume(TOKEN_COLON, "Expect ':' after condition.");

	// parsePrecidence(PREC_ASSIGNMENT); // Same precidence so it is right associative

	// Do something...
	// emitBytes(OP_POP, OP_POP);
	emitByte(OP_CONDITIONAL);
}

/** Parses an optional statement. Assumes the test value and ':' has already been consumed by parse precidence.
 * @param[in] canAssign unused.
 */
static void optional(bool canAssign) {
	TokenType operatorType = parser.previous.type;

	parsePrecidence(PREC_OPTIONAL); // Same precidence so it is right associative
	emitByte(OP_OPTIONAL);
}

/** Parses a variable.
 * @details
 * Assumes the variable has already been consumed and is in `parser.previous`.
 * @param[in] canAssign unused.
 */
static void variable(bool canAssign) {
	if (!current->inCall && (check(TOKEN_COMMA) || check(TOKEN_EQUAL_GREATER))) {
		lambda();
	} else {
		namedVariable(parser.previous, canAssign);
	}
}

/** Parses a number of arguments and returns the number of arguments parsed.
 * @details
 * Parsed arguments are left on the stack
 */
static uint8_t argumentList() {
	uint8_t argCount = 0;
	bool oldCallStatus = current->inCall; // Track the old status so we can restore it. Used for nested calls
	current->inCall = true;
	if (!check(TOKEN_RIGHT_PAREN)) {
		do {
			// Disallow comma expressions
			parsePrecidence(PREC_COMMA+1);
			// expression();
			argCount++;
			if (argCount >= 255) { // b/c using uint8_t exclusively
				error("Cannot have more than 255 arguments.");
			}
		} while (match(TOKEN_COMMA));
	}
	consume(TOKEN_RIGHT_PAREN, "Expected ')'.");
	current->inCall = oldCallStatus;
	return argCount;
}

static void function(FunctionType type) {
	Compiler compiler;
	initCompiler(&compiler, type);
	beginScope();
	bool constParams = false;

	// Parse the parameter list
	consume(TOKEN_LEFT_PAREN, "Expect '(' after function name.");
	if (!check(TOKEN_RIGHT_PAREN)) {
		do {
			current->function->arity++;
			if (current->function->arity > 255) {
				error("Cannot have more than 255 parameters.");
			}
			uint8_t constant = parseVariable("Expect parameter name.", constParams);
			defineVariable(constant, constParams); // Do not initialize. Initialization will occur when passing functions
		} while (match(TOKEN_COMMA));
	}
	consume(TOKEN_RIGHT_PAREN, "Expect ')' after parameters.");
	consume(TOKEN_LEFT_CURLY, "Expect '{' before function body.");

	// Compile the function body
	block();

	// Finish compiling and create the function object constant
	// Note: Because we end the compiler, there is no corresponding endScope(). Placing an endScope() would simply add more bytecode to pop locals with no benefit
	ObjFunction* function = endCompiler(true);

	// Emit the constant onto the stack
	emitBytes(OP_CLOSURE, makeConstant(OBJ_VAL(function)));
	// For every upvalue captured, emit its locality and index
	for (int i = 0; i < function->upvalueCount; i++) {
		emitByte(compiler.upvalues[i].isLocal ? 1 : 0); // Flag on whether the variable is a local or not
		emitByte(compiler.upvalues[i].index); // index of the variable in the stack
	}
}

/** Parses an anonymous function.
 * @pre Assumes the initial argument has been parsed and new scope has been initialized. parser.current = ','
 */
static void lambda() {
	Compiler compiler;
	initCompiler(&compiler, TYPE_LAMBDA);
	beginScope();
	bool constParams = false;

	// Lambda is determined once the identifier has been passed over, so parseVariablePast must be used
	uint8_t constant = parseVariablePast(constParams);
	defineVariable(constant, constParams);
	current->function->arity = 1;

	match(TOKEN_COMMA); // Remove comma only if it exists
		
	// Parse the rest of the parameter list
	if (!check(TOKEN_EQUAL_GREATER) && !check(TOKEN_EOF)) {
		do {
			current->function->arity++;
			if (current->function->arity > 255) {
				error("Cannot have more than 255 parameters.");
			}
			uint8_t constant = parseVariable("Expect parameter name.", constParams);
			defineVariable(constant, constParams); // Do not initialize. Initialization will occur when passing functions
		} while (match(TOKEN_COMMA));
	}
	if (!match(TOKEN_EQUAL_GREATER)) {
		error("Expected '=>' after parameters.");
	}

	if (match(TOKEN_LEFT_CURLY)) {
		//~ Parse Traditional Functions
		block();
	} else {
		//~ Parse implied return
		emitByte(OP_NIL);
		expression();
		emitByte(OP_RETURN);
	}
	
	// Finish compiling and create the function object constant
	ObjFunction* function = endCompiler(false);
	// Emit the constant onto the stack
	
	emitBytes(OP_CLOSURE, makeConstant(OBJ_VAL(function)));
	// For every upvalue captured, emit its locality and index
	for (int i = 0; i < function->upvalueCount; i++) {
		emitByte(compiler.upvalues[i].isLocal ? 1 : 0); // Flag on whether the variable is a local or not
		emitByte(compiler.upvalues[i].index); // index of the variable in the stack
	}
}


/** Parses an expression which culminates in a right parentheses.
 * @pre The left parentheses has already been consumed.
 * @param[in] canAssign unused.
 */
static void grouping(bool canAssign) {
	bool oldCallStatus = current->inCall;
	current->inCall = false; // Reset in call status b/c it allows lambdas to be directly put in as args
	expression();
	current->inCall = oldCallStatus;
	consume(TOKEN_RIGHT_PAREN, "Expect ')' after expression.");
}

/** Parses a function call and corresponding arguments.
 * @pre Assumes '(' has already been consumed.
 */
static void call(bool canAssign) {
	uint8_t argCount = argumentList(); // The number of elements on the stack to take as input
	emitBytes(OP_CALL, argCount);
}


// Declared after all function declarations so they can be placed into the table.
/** Singleton representing the functions to call when a token is encountered when parsing an expression and the precidence level to parse for binary expressions. 
 * Literals are included in this table with the 'unary' slot representing the function to parse the literal.
 * Precidence column is used for the infix precedence of the operator. If some prefix (or postfix) operators had different precidence levels, their precidences would
 * also need to be stored.
 */
<<<<<<< HEAD
ParseRule rules[] = {  // 	PREFIX				INFIX					PRECIDENCE (INFIX) */
	[TOKEN_LEFT_PAREN]			= {grouping,		call,					PREC_CALL},
  [TOKEN_RIGHT_PAREN]			= {NULL,				NULL,					PREC_NONE},
  [TOKEN_RIGHT_CURLY]			= {NULL,				NULL,					PREC_NONE},
  [TOKEN_DOT]							= {NULL,				NULL,					PREC_NONE},
  [TOKEN_MINUS]						= {unary,				binary,				PREC_TERM},
  [TOKEN_PLUS]						= {NULL,				binary,				PREC_TERM},
  [TOKEN_SEMICOLON]				= {NULL,				NULL,					PREC_NONE},
  [TOKEN_SLASH]						= {NULL,				binary,				PREC_FACTOR},
  [TOKEN_STAR]						= {NULL,				binary,				PREC_FACTOR},
  [TOKEN_QUESTION]				= {NULL,				conditional,	PREC_CONDITIONAL},	// For conditional expressions
  [TOKEN_COLON]						= {NULL,				optional,			PREC_OPTIONAL},			// For defaulted values 
	[TOKEN_COMMA]						= {NULL,				comma,				PREC_COMMA},				// For comma operator
  [TOKEN_BANG]						= {unary,				NULL,					PREC_NONE},
  [TOKEN_BANG_EQUAL]			= {NULL,				binary,				PREC_EQUALITY},
  [TOKEN_EQUAL]						= {NULL,				NULL,					PREC_NONE},
  [TOKEN_EQUAL_EQUAL]			= {NULL,				binary,				PREC_EQUALITY},
  [TOKEN_GREATER]					= {NULL,				binary,				PREC_COMPARISON},
  [TOKEN_GREATER_EQUAL]		= {NULL,				binary,				PREC_COMPARISON},
  [TOKEN_LESSER]					= {NULL,				binary,				PREC_COMPARISON},
  [TOKEN_LESSER_EQUAL]		= {NULL,				binary,				PREC_COMPARISON},
  [TOKEN_IDENTIFIER]			= {variable,		NULL,					PREC_NONE},
	[TOKEN_STRING]					= {string,			NULL,					PREC_NONE},
  [TOKEN_NUMBER]					= {number,			NULL,					PREC_NONE}, // Literals also appear as an 'operator
  [TOKEN_AND]							= {NULL,				and_,					PREC_AND},
  [TOKEN_CLASS]						= {NULL,				NULL,					PREC_NONE},
  [TOKEN_CONTINUE]				= {NULL,				NULL,					PREC_NONE},
  [TOKEN_ELSE]						= {NULL,				NULL,					PREC_NONE},
  [TOKEN_FALSE]						= {literal,			NULL,					PREC_NONE},
  [TOKEN_FOR]							= {NULL,				NULL,					PREC_NONE},
  [TOKEN_FUN]							= {NULL,				NULL,					PREC_NONE},
  [TOKEN_IF]							= {NULL,				NULL,					PREC_NONE},
  [TOKEN_NIL]							= {literal,			NULL,					PREC_NONE},
  [TOKEN_OR]							= {NULL,				or_,					PREC_OR},
  [TOKEN_PRINT]						= {NULL,				NULL,					PREC_NONE},
  [TOKEN_RETURN]					= {NULL,				NULL,					PREC_NONE},
  [TOKEN_SUPER]						= {NULL,				NULL,					PREC_NONE},
  [TOKEN_THIS]						= {NULL,				NULL,					PREC_NONE},
  [TOKEN_TRUE]						= {literal,			NULL,					PREC_NONE},
  [TOKEN_VAR]							= {NULL,				NULL,					PREC_NONE},
  [TOKEN_WHILE]						= {NULL,				NULL,					PREC_NONE},
  [TOKEN_SWITCH]					= {NULL,				NULL,					PREC_NONE},
  [TOKEN_CASE]						= {NULL,				NULL,					PREC_NONE},
  [TOKEN_DEFAULT]					= {NULL,				NULL,					PREC_NONE},
  [TOKEN_ERROR]						= {NULL,				NULL,					PREC_NONE},
  [TOKEN_EOF]							= {NULL,				NULL,					PREC_NONE},
=======
ParseRule rules[] = {  // PREFIX     INFIX    PRECIDENCE (INFIX) */
	[TOKEN_LEFT_PAREN]    = {grouping, call,    PREC_CALL},
	[TOKEN_RIGHT_PAREN]   = {NULL,     NULL,    PREC_NONE},
	[TOKEN_LEFT_CURLY]    = {NULL,     NULL,    PREC_NONE}, 
	[TOKEN_RIGHT_CURLY]   = {NULL,     NULL,    PREC_NONE},
	[TOKEN_COMMA]         = {NULL,     NULL,    PREC_NONE},
	[TOKEN_DOT]           = {NULL,     dot,    	PREC_CALL},
	[TOKEN_MINUS]         = {unary,    binary,  PREC_TERM},
	[TOKEN_PLUS]          = {NULL,     binary,  PREC_TERM},
	[TOKEN_SEMICOLON]     = {NULL,     NULL,    PREC_NONE},
	[TOKEN_SLASH]         = {NULL,     binary,  PREC_FACTOR},
	[TOKEN_STAR]          = {NULL,     binary,  PREC_FACTOR},
	[TOKEN_BANG]          = {unary,    NULL,    PREC_NONE},
	[TOKEN_BANG_EQUAL]    = {NULL,     binary,  PREC_EQUALITY},
	[TOKEN_EQUAL]         = {NULL,     NULL,    PREC_NONE},
	[TOKEN_EQUAL_EQUAL]   = {NULL,     binary,  PREC_EQUALITY},
	[TOKEN_GREATER]       = {NULL,     binary,  PREC_COMPARISON},
	[TOKEN_GREATER_EQUAL] = {NULL,     binary,  PREC_COMPARISON},
	[TOKEN_LESSER]        = {NULL,     binary,  PREC_COMPARISON},
	[TOKEN_LESSER_EQUAL]  = {NULL,     binary,  PREC_COMPARISON},
	[TOKEN_IDENTIFIER]    = {variable, NULL,    PREC_NONE},
	[TOKEN_STRING]        = {string,   NULL,    PREC_NONE},
	[TOKEN_NUMBER]        = {number,   NULL,    PREC_NONE}, // Literals also appear as an 'operator
	[TOKEN_AND]           = {NULL,     and_,    PREC_AND},
	[TOKEN_CLASS]         = {NULL,     NULL,    PREC_NONE},
	[TOKEN_ELSE]          = {NULL,     NULL,    PREC_NONE},
	[TOKEN_FALSE]         = {literal,  NULL,    PREC_NONE},
	[TOKEN_FOR]           = {NULL,     NULL,    PREC_NONE},
	[TOKEN_FUN]           = {NULL,     NULL,    PREC_NONE},
	[TOKEN_IF]            = {NULL,     NULL,    PREC_NONE},
	[TOKEN_NIL]           = {literal,  NULL,    PREC_NONE},
	[TOKEN_OR]            = {NULL,     or_,    	PREC_OR},
	[TOKEN_PRINT]         = {NULL,     NULL,    PREC_NONE},
	[TOKEN_RETURN]        = {NULL,     NULL,    PREC_NONE},
	[TOKEN_SUPER]         = {NULL,     NULL,    PREC_NONE},
	[TOKEN_THIS]          = {NULL,     NULL,    PREC_NONE},
	[TOKEN_TRUE]          = {literal,  NULL,    PREC_NONE},
	[TOKEN_VAR]           = {NULL,     NULL,    PREC_NONE},
	[TOKEN_WHILE]         = {NULL,     NULL,    PREC_NONE},
	[TOKEN_ERROR]         = {NULL,     NULL,    PREC_NONE},
	[TOKEN_EOF]           = {NULL,     NULL,    PREC_NONE},
>>>>>>> 12245c26
};

/** Parses any expressions at the same precidence level or higher. 
 * Used to ensure the other parse functions do not greedily parse an entire expression.
 *
 * @param[in] precidence The precidence level to parse at or above.
 */
static void parsePrecidence(Precidence precidence) {

	// Parsing a prefix operator
	advance(); // Pass operator
	ParseFn prefixRule = getRule(parser.previous.type)->prefix; // Get prefix rule for operator just passed
	if (prefixRule == NULL) { // If there is no prefix rule for the operator, show an error
		error("Expected expression"); // Literals parse through the table, so by definition the expression must start with a 'unary'
		return;
	}

	// Tells prefix if it allowed to parse a '=' assignment. Also usable for infix '[', if I ever get there...
	bool canAssign = precidence <= PREC_ASSIGNMENT; // Whether we are at a low enough precidence to allow assignment in prefix

	// Call whatever function was retrieved
	prefixRule(canAssign);

	// While the precidence of the currently examined token is equal or greater than the input precidence, parse it
	// Loop relies on precidence being available and above the set precidence. If an unrecognized operator is found (has PREC_NONE in table), the function will end.
	while (precidence <= getRule(parser.current.type)->precidence) {
		advance(); // Get operator into parser.previous
		ParseFn infixRule = getRule(parser.previous.type)->infix;
		infixRule(canAssign);
	}

	// Catch the case where the parser gets stuck with an unparsable '=' in one pass.
	if (canAssign && match(TOKEN_EQUAL)) {
		error("Invalid assignment target.");
	}
}

/** Retrieve the parse rule based off the input token type.
 * 
 * @param[in] type The token type to retrieve information from.
 * @return ParseRule pointer to the prefix, infix and infix precidence information of a token.
 */
static ParseRule* getRule(TokenType type) {
	// Function exists to allow `binary` et al. functions access to `rules` singleton
	return &rules[type];
}

/** Parses an expression starting at the lowest available precidence.5
 */
static void expression() {
	// Lowest precidence is assignment, so this expression call will parse the entire expression
	parsePrecidence(PREC_COMMA); //! THIS MUST BE KEPT UP TO DATE WHEN NEW PRECIDENCE LEVELS ARE ADDED
}

// ~ Statements

/** Parses a statement ending semicolon. If in REPL mode, the semicolon is optional.
 * 
 * @return true if a semicolon was found, false if not.
 */
static bool REPLSemicolon() {
	if (!vm.isREPL || !check(TOKEN_EOF)) {
		consume(TOKEN_SEMICOLON, "Expected ';' after statement.");
	}
	return parser.previous.type == TOKEN_SEMICOLON;
}

/** Parses a block of statements.
 * @details
 * Assumes the '}' has already been consumed.
 */
static void block() {
	while (!check(TOKEN_RIGHT_CURLY) && !check(TOKEN_EOF)) {
		declaration();
	}

	consume(TOKEN_RIGHT_CURLY, "Expected '}' after block.");
}

/** Parses a print statement.
 * @details
 * Assumes that the 'print' keyword has already been consumed.
 *
 */
static void printStatement() {
	expression();
	REPLSemicolon(); // consume(TOKEN_SEMICOLON, "Expected ';' after value.");
	emitByte(OP_PRINT);
}

/** Parses an expression statement.
 */
static void expressionStatement() {
	expression();
	if (!REPLSemicolon())
		emitByte(OP_POPREPL);
	else
		emitByte(OP_POP);
}

/** Parses an if statement with optional else.
 * @pre Assumes the 'if' keyword has already been consumed.
 */
static void ifStatement() {
	consume(TOKEN_LEFT_PAREN, "Expected '(' after 'if'.");
	expression(); // Condition. Is left on the stack.
	consume(TOKEN_RIGHT_PAREN, "Expected ')' after condition.");

	int thenJump = emitJump(OP_JUMP_IF_FALSE); // Instruction to jump if stack top is false. Saves the offset to be filled in later.
	emitByte(OP_POP); // Pop condition. Done before any true branch code.
	statement();

	int elseJump = emitJump(OP_JUMP); // Create the unconditional jump instruction for the true branch to be filled in later.
	
	patchJump(thenJump); // Replace the placeholder instruction with the actual jump amount
	emitByte(OP_POP); // Pop at start of else. NOTE: makes an implicit else branch
	
	if (match(TOKEN_ELSE)) {
		statement();
	}

	patchJump(elseJump);
}

/** Parses a new variable declaration.
 * @pre Assumes that the 'var' keyword has already been consumed.
 */
static void varDeclaration() {
	// If local, place on stack and update locals array
	// If global, put identifier string on stack
	uint8_t global = parseVariable("Expecteded variable name.", false);

	// Check for initializer expression
	if (match(TOKEN_EQUAL)) {
		expression();
	} else {
		emitByte(OP_NIL);
	}

	REPLSemicolon(); // consume(TOKEN_SEMICOLON, "Expected ';' after variable declaration.");
	// If local, do nothing
	// If global, emit bytecode to store the value in the global table
	defineVariable(global, false);
}

/** Parses a new variable declaration.
 * @pre Assumes that the 'var' keyword has already been consumed.
 */
static void letDeclaration() {
	uint8_t global = parseVariable("Expecteded constant name.", true);

	// Check for initializer expression
	if (match(TOKEN_EQUAL)) {
		expression();
	} else {
		error("Expected constant initializer.");
	}

	REPLSemicolon(); // consume(TOKEN_SEMICOLON, "Expected ';' after variable declaration.");
	defineVariable(global, true);
}

/** Parses a funciton declaration.
 * @details
 * Assumes that the 'fun' keyword has already been consumed.
 */
static void funDeclaration() {
	bool constFunc = false;
	uint8_t global = parseVariable("Expected function name.", constFunc);
	markInitialized(); // Allow recursion
	function(TYPE_FUNCTION); // Functions are first class, so this simply places one on the stack
	defineVariable(global, constFunc); // Define the variable;
}

static void classDeclaration() {
	consume(TOKEN_IDENTIFIER, "Expected class name.");
	uint8_t name = identifierConstant(&parser.previous); // Place class name into constant pool so it can be printed later

	declareVariable(); // Binds class object to a variable of the same name. ADDS VAR TO SCOPE
	// Declare before class body so it can be used in the body.
	emitBytes(OP_CLASS, name); // Emit instruction to create class at runtime
	defineVariable(name); // Define variable for class's name

	consume(TOKEN_LEFT_CURLY, "Expected '{' before class body.");
	consume(TOKEN_RIGHT_CURLY, "Expected '}' after class body.");
}

/** Parses an while statement.
 * @pre Assumes the 'while' keyword has already been consumed.
 */
static void whileStatement() {
	int loopStart = currentChunk()->count; // Save the current byte offset for the loop start.
	int oldLoop = current->recentLoop; // Save the position of the previous loop
	int oldBreak = current->numBreak;
	current->recentLoop = loopStart; // Set the destination for any 'continue' statements.
	consume(TOKEN_LEFT_PAREN, "Expected '(' after 'while'.");
	expression();
	consume(TOKEN_RIGHT_PAREN, "Expected ')' after condition.");

	int exitJump = emitJump(OP_JUMP_IF_FALSE);
	emitByte(OP_POP); // Pop condition
	statement(); // Do anything in the while loop
	emitLoop(loopStart); // Jump back to the start of the loop

	patchJump(exitJump);
	emitByte(OP_POP); // Pop condition
	
	// Go for the different of the current number of breaks minus the number of old breaks (gives number of new ones)
	// Patch here b/c nothing should be on the stack and want to avoid the OP_POP produced by the end of the loop
	patchBreaks(oldBreak);
	current->recentLoop = oldLoop; // Restore the previous 'loop scope'
}

/** Parses a for loop.
 * @pre Assumes the 'for' keyword has already been consumed.
 */
static void forStatement() {
	beginScope(); // Begin a new scope for the loop
	consume(TOKEN_LEFT_PAREN, "Expected '(' after 'for'.");

	// Optional initializer
	if (match(TOKEN_SEMICOLON)) {
		// No initializer
	} else if (match(TOKEN_VAR)) {
		varDeclaration();
	} else {
		expressionStatement();
	}
	
	// Optional condition
	int loopStart = currentChunk()->count;
	int exitJump = -1;
	if (!match(TOKEN_SEMICOLON)) { // If no condition, this will consume the ';'
		expression();
		consume(TOKEN_SEMICOLON, "Expected ';' after loop condition.");
		
		exitJump = emitJump(OP_JUMP_IF_FALSE);
		emitByte(OP_POP); // Pop condition
	}

	// Optional increment
	// Works by jumping OVER the increment, executing the body, and then returning to the increment. After that, it jumps to the condition
	if (!match(TOKEN_RIGHT_PAREN)) {
		int bodyJump = emitJump(OP_JUMP); // Skip the increment for now
		int incrementStart = currentChunk()->count;
		expression();
		emitByte(OP_POP); // Pop expr. statement result
		consume(TOKEN_RIGHT_PAREN, "Expected ')' after for clauses.");

		emitLoop(loopStart); // Jump back to the condition. If condition is not there, it will jump to the unconditional jump to the body
		loopStart = incrementStart; // Body will now jump to the increment start
		patchJump(bodyJump); // Jump here to execute the body
	}
	
	int oldLoop = current->recentLoop; // Save the old loop position in case it is needed
	int oldBreak = current->numBreak;
	current->recentLoop = loopStart; // loop set will be the condition or the increment if it exists

	// Body and jump back to condition
	statement();
	emitLoop(loopStart);

	if (exitJump != -1) {
		patchJump(exitJump);
		emitByte(OP_POP); // Pop condition
	}

	// Go for the different of the current number of breaks minus the number of old breaks (gives number of new ones)
	// Patch here b/c nothing should be on the stack and want to avoid the OP_POP produced by the end of the loop
	patchBreaks(oldBreak);
	current->recentLoop = oldLoop; // Restore the previous 'loop scope'
	
	endScope();
}

/** Parses a continue statement
 * @pre The 'continue' keyword has already been consumed.
 */
static void continueStatement() {
	if (current->recentLoop == -1) {
		error("Cannot continue outside of a loop.");
	}

	// Unconditional jump back to top of the loop
	emitLoop(current->recentLoop);
	REPLSemicolon();
}

/** Parses a continue statement
 * @pre The 'break' keyword has already been consumed.
 */
static void breakStatement() {
	if (current->recentLoop == -1) {
		error("Cannot break outside of a loop.");
	}

	prematureEndScope();
	int bodyJump = emitJump(OP_JUMP);
	if (current->numBreak >= MAX_BREAKS) {
		error("Cannot have more than 255 breaks in a loop.");
	}
	current->recentBreak[current->numBreak++] = bodyJump;
	REPLSemicolon();
}

/** Parses a switch statement and corresponding cases.
 * @details
 * Switch statements allow for fall through and break's.
 */
static void switchStatement() {
	consume(TOKEN_LEFT_PAREN, "Expect '(' after 'switch'.");
	expression();
	declareUnnamedVariable(true);
	consume(TOKEN_RIGHT_PAREN, "Expect ')' after value.");
	consume(TOKEN_LEFT_CURLY, "Expect '{' before switch cases.");

#define BEFORE_CASE 0
#define BEFORE_DEFAULT 1
#define AFTER_DEFAULT 2

	int state = 0; // 0: before all cases, 1: before default, 2: after default.
	int caseEnds[MAX_CASES];
	int caseCount = 0;
	int previousCaseSkip = -1;
	int previousSkipForward = -1;
	int oldBreak = current->numBreak;
	int oldLoop = current->recentLoop;
	current->recentLoop = currentChunk()->count;

	while (!match(TOKEN_RIGHT_CURLY) && !check(TOKEN_EOF)) {
		if (match(TOKEN_CASE) || match(TOKEN_DEFAULT)) {
			TokenType caseType = parser.previous.type;

			if (state == AFTER_DEFAULT) {
				error("Can't have another case or default after the default case.");
			}

			if (state == BEFORE_DEFAULT) {
				// At the end of the previous case, jump over the others.
				caseEnds[caseCount++] = emitJump(OP_JUMP);

				// Patch its condition to jump to the next case (this one).
				patchJump(previousCaseSkip);
				emitByte(OP_POP);
			}

			if (caseType == TOKEN_CASE) {
				// See if the case is equal to the value.
				emitByte(OP_DUP);
				parsePrecidence(PREC_OPTIONAL + 1); // Exclude ':' from parsing
				emitByte(OP_EQUAL);

				consume(TOKEN_COLON, "Expect ':' after case value.");

				// Jump if the case doesn't match
				previousCaseSkip = emitJump(OP_JUMP_IF_FALSE);
				// Pop the comparison result.
				emitByte(OP_POP);

				// Jump here if you came from elsewhere
				if (state == BEFORE_DEFAULT)
					patchJump(caseEnds[caseCount - 1]);

				// Change state after all checks are done
				state = BEFORE_DEFAULT;

			} else {
				// If cases exist before, flow here
				if (state == BEFORE_DEFAULT)
					patchJump(caseEnds[caseCount - 1]);

				consume(TOKEN_COLON, "Expect ':' after default.");
				previousCaseSkip = -1;

				state = AFTER_DEFAULT;
			}
		} else {
			// Otherwise, it's a statement inside the current case.
			if (state == BEFORE_CASE) {
				error("Can't have statements before any case.");
			}
			statement();
		}
	}

	// If we ended without a default case, patch its condition jump.
	if (state == BEFORE_DEFAULT) {
		// emitByte(OP_POP);
		patchJump(previousCaseSkip);
	}

	patchBreaks(oldBreak);
	current->recentLoop = oldLoop;
	emitByte(OP_POP); // The switch value.

#undef BEFORE_CASE 
#undef BEFORE_DEFAULT 
#undef AFTER_DEFAULT 
}

/** Parses a return statement. Optionally allows an expression for a return value.
 */
static void returnStatement() {
	if (current->type == TYPE_SCRIPT) {
		error("Cannot return from top-level code.");
	}
	if (match(TOKEN_SEMICOLON)) {
		emitReturn();
	} else {
		expression();
		consume(TOKEN_SEMICOLON, "Expected ';' after return value.");
		emitByte(OP_RETURN);
	}
}

/** Parses a statement.
 */
static void statement() {
	if (match(TOKEN_PRINT)) {
		printStatement();
	} else if (match(TOKEN_LEFT_CURLY)) {
		beginScope();
		block();
		endScope();
	} else if (match(TOKEN_IF)) {
		ifStatement();
	} else if (match(TOKEN_WHILE)) {
		whileStatement();
	} else if (match(TOKEN_FOR)) {
		forStatement();
	} else if (match(TOKEN_CONTINUE)) {
		continueStatement();
	} else if (match(TOKEN_BREAK)) {
		breakStatement();
	} else if (match(TOKEN_SWITCH)) {
		beginScope();
		switchStatement();
		endScope();
	} else if (match(TOKEN_RETURN)) {
		returnStatement();
	} else {
		expressionStatement();
	}
}

/** Parses a declaration statement.
 */
static void declaration() {
	if (match(TOKEN_VAR)) {
		varDeclaration();
	} else if (match(TOKEN_LET)) {
		letDeclaration();
	} else if (match(TOKEN_FUN)) {
		funDeclaration();
	} else if (match(TOKEN_CLASS)) {
		classDeclaration();
	} else {
		statement();
	}
	
	if (parser.panicMode)
		synchronize();
}

//~ Compilation Functions

ObjFunction* compile(const char* source) {
	initScanner(source);
	Compiler compiler;
	initCompiler(&compiler, TYPE_SCRIPT);

	// Initialize the parser
	parser.hadError = false;
	parser.panicMode = false;

	advance(); // 'Prime' the scanner

	// A program is a series of declaration
	while (!match(TOKEN_EOF)) {
		declaration();
	}

	ObjFunction* function = endCompiler(true);
	return parser.hadError ? NULL : function;
}

void markCompilerRoots() {
	Compiler* compiler = current;
	while (compiler != NULL) {
		markObject((Obj*) compiler->function);
		compiler = compiler->enclosing;
	}
}<|MERGE_RESOLUTION|>--- conflicted
+++ resolved
@@ -510,13 +510,9 @@
 	current->locals[current->localCount - 1].depth = current->scopeDepth;
 }
 
-<<<<<<< HEAD
-/** Marks a variable as ready for use. If a global, a definition opcode is emitted. If a local, the variable is marked as initialized.
-=======
 /** Emits 2 bytes to define a new variable for use. After this point the variable can be referenced.
  * If defining a local variable, it will be marked as initialized by the compiler.
  * If defining a global variable, code will be emitted to define the variable globally.
->>>>>>> 12245c26
  * 
  * @param[in] global The index to the constant pool location of the global variable's name.
  */
@@ -960,159 +956,6 @@
 	}
 }
 
-<<<<<<< HEAD
-=======
-/** Parses a number of arguments and returns the number of arguments parsed.
- * @details
- * Parsed arguments are left on the stack
- */
-static uint8_t argumentList() {
-	uint8_t argCount = 0;
-	if (!check(TOKEN_RIGHT_PAREN)) {
-		do {
-			expression();
-			argCount++;
-			if (argCount >= 255) { // b/c using uint8_t exclusively
-				error("Cannot have more than 255 arguments.");
-			}
-		} while (match(TOKEN_COMMA));
-	}
-	consume(TOKEN_RIGHT_PAREN, "Expect ')' after arguments.");
-	return argCount;
-}
-
-/** Parses a function call and corresponding arguments.
- * @pre Assumes '(' has already been consumed.
- * @param[in] canAssign unused.
- */
-static void call(bool canAssign) {
-	uint8_t argCount = argumentList(); // The number of elements on the stack to take as input
-	emitBytes(OP_CALL, argCount);
-}
-
-/** Parses a property get or set.
- * @param[in] canAssign If true, dot indicates an assignment. Otherwise a get is parsed
- */
-static void dot(bool canAssign) {
-	consume(TOKEN_IDENTIFIER, "Expected property name after '.'.");
-	uint8_t name = identifierConstant(&parser.previous); // property name
-
-	// Check if an assignment is being parsed and if an assignment can even occur
-	if (canAssign && match(TOKEN_EQUAL)) {
-		expression();
-		emitBytes(OP_SET_PROPERTY, name);
-	} else {
-		emitBytes(OP_GET_PROPERTY, name);
-	}
-}
-
->>>>>>> 12245c26
-/** Parse a disjunction expression.
- * @details
- * Performes short circuit evaluation. If the left operand is false, the right operand is not evaluated.
- * Assumes the left operand is already on the stack and 'and' has been consumed.
- * @param[in] canAssign unused.
- */
-static void and_(bool canAssign) {
-	int endJump = emitJump(OP_JUMP_IF_FALSE); // If left is false, skip the right
-	emitByte(OP_POP); // Pop the left operand. Ensures entire evaluation only has 1 operand left on stack
-	parsePrecidence(PREC_AND); // Parse the right operand
-	patchJump(endJump); // Jump to here if left is false
-}
-
-/** Parse a conjunction expression.
- * @details
- * Performes short circuit evaluation. If the left operand is true, the right operand is not evaluated.
- * Assumes the left operand is already on the stack and 'or' has been consumed.
- * @param[in] canAssign unused.
- */
-static void or_(bool canAssign) {
-	int elseJump = emitJump(OP_JUMP_IF_FALSE); // If left is false, jump to the right operand
-	int endJump = emitJump(OP_JUMP); // Jump to the end if left is true
-	
-	patchJump(elseJump); // Jump to here if left is false
-	emitByte(OP_POP); // Pop the left operand. Ensures entire evaluation only has 1 operand left on stack
-	
-	parsePrecidence(PREC_OR); // Parse the right operand
-	patchJump(endJump); // Jump to here if left is true
-}
-
-/** Parses a unary expression.
- * @pre The operator has already been consumed.
- */
-static void unary(bool canAssign) {
-	TokenType operatorType = parser.previous.type;
-
-	// Compile the operand at unary precidence level or higher. Allowing the same precidence level allows nesting of operations.
-	parsePrecidence(PREC_UNARY);
-
-	// Emit the operator instruction.
-	switch (operatorType) {
-		case TOKEN_MINUS:
-			emitByte(OP_NEGATE);
-			break;
-		case TOKEN_BANG:
-			emitByte(OP_NOT);
-			break;
-		default: // Impossible
-			return;
-	}
-}
-
-//~ Extra Parsing
-
-/** Parses the rhs of a comma expression. Assumes the comma has already been consumed by parsePrecidence.
- * @param[in] canAssign unused.
- */
-static void comma(bool canAssign) {
-	// TokenType operatorType = parser.previous.type; // Always a comma token
-	emitByte(OP_POP);
-	
-	parsePrecidence(PREC_COMMA);
-
-	// Do something...
-}
-
-/** Parses a conditional expression. Assumes the condition and '?' has already been consumed by parse precidence.
- * @param[in] canAssign unused.
- */
-static void conditional(bool canAssign) {
-	TokenType operatorType = parser.previous.type;
-
-	parsePrecidence(PREC_CONDITIONAL + 1);
-
-	// consume(TOKEN_COLON, "Expect ':' after condition.");
-
-	// parsePrecidence(PREC_ASSIGNMENT); // Same precidence so it is right associative
-
-	// Do something...
-	// emitBytes(OP_POP, OP_POP);
-	emitByte(OP_CONDITIONAL);
-}
-
-/** Parses an optional statement. Assumes the test value and ':' has already been consumed by parse precidence.
- * @param[in] canAssign unused.
- */
-static void optional(bool canAssign) {
-	TokenType operatorType = parser.previous.type;
-
-	parsePrecidence(PREC_OPTIONAL); // Same precidence so it is right associative
-	emitByte(OP_OPTIONAL);
-}
-
-/** Parses a variable.
- * @details
- * Assumes the variable has already been consumed and is in `parser.previous`.
- * @param[in] canAssign unused.
- */
-static void variable(bool canAssign) {
-	if (!current->inCall && (check(TOKEN_COMMA) || check(TOKEN_EQUAL_GREATER))) {
-		lambda();
-	} else {
-		namedVariable(parser.previous, canAssign);
-	}
-}
-
 /** Parses a number of arguments and returns the number of arguments parsed.
  * @details
  * Parsed arguments are left on the stack
@@ -1137,11 +980,151 @@
 	return argCount;
 }
 
+/** Parses a function call and corresponding arguments.
+ * @pre Assumes '(' has already been consumed.
+ * @param[in] canAssign unused.
+ */
+static void call(bool canAssign) {
+	uint8_t argCount = argumentList(); // The number of elements on the stack to take as input
+	emitBytes(OP_CALL, argCount);
+}
+
+/** Parses a property get or set.
+ * @param[in] canAssign If true, dot indicates an assignment. Otherwise a get is parsed
+ */
+static void dot(bool canAssign) {
+	uint8_t getOp, setOp;
+	consume(TOKEN_IDENTIFIER, "Expected property name after '.'.");
+	int nameIndex = identifierConstant(&parser.previous); // property name
+
+	if (nameIndex > CONST_TO_LONG_CONST) {
+			getOp = OP_GET_PROPERTY_LONG;
+			setOp = OP_SET_PROPERTY_LONG;
+		} else {
+			getOp = OP_GET_PROPERTY;
+			setOp = OP_SET_PROPERTY;
+		}
+
+	// Check if an assignment is being parsed and if an assignment can even occur
+	if (canAssign && match(TOKEN_EQUAL)) {
+		expression();
+		emitBytes(setOp, nameIndex);
+	} else {
+		emitBytes(getOp, nameIndex);
+	}
+}
+
+/** Parse a disjunction expression.
+ * @details
+ * Performes short circuit evaluation. If the left operand is false, the right operand is not evaluated.
+ * Assumes the left operand is already on the stack and 'and' has been consumed.
+ * @param[in] canAssign unused.
+ */
+static void and_(bool canAssign) {
+	int endJump = emitJump(OP_JUMP_IF_FALSE); // If left is false, skip the right
+	emitByte(OP_POP); // Pop the left operand. Ensures entire evaluation only has 1 operand left on stack
+	parsePrecidence(PREC_AND); // Parse the right operand
+	patchJump(endJump); // Jump to here if left is false
+}
+
+/** Parse a conjunction expression.
+ * @details
+ * Performes short circuit evaluation. If the left operand is true, the right operand is not evaluated.
+ * Assumes the left operand is already on the stack and 'or' has been consumed.
+ * @param[in] canAssign unused.
+ */
+static void or_(bool canAssign) {
+	int elseJump = emitJump(OP_JUMP_IF_FALSE); // If left is false, jump to the right operand
+	int endJump = emitJump(OP_JUMP); // Jump to the end if left is true
+	
+	patchJump(elseJump); // Jump to here if left is false
+	emitByte(OP_POP); // Pop the left operand. Ensures entire evaluation only has 1 operand left on stack
+	
+	parsePrecidence(PREC_OR); // Parse the right operand
+	patchJump(endJump); // Jump to here if left is true
+}
+
+/** Parses a unary expression.
+ * @pre The operator has already been consumed.
+ */
+static void unary(bool canAssign) {
+	TokenType operatorType = parser.previous.type;
+
+	// Compile the operand at unary precidence level or higher. Allowing the same precidence level allows nesting of operations.
+	parsePrecidence(PREC_UNARY);
+
+	// Emit the operator instruction.
+	switch (operatorType) {
+		case TOKEN_MINUS:
+			emitByte(OP_NEGATE);
+			break;
+		case TOKEN_BANG:
+			emitByte(OP_NOT);
+			break;
+		default: // Impossible
+			return;
+	}
+}
+
+//~ Extra Parsing
+
+/** Parses the rhs of a comma expression. Assumes the comma has already been consumed by parsePrecidence.
+ * @param[in] canAssign unused.
+ */
+static void comma(bool canAssign) {
+	// TokenType operatorType = parser.previous.type; // Always a comma token
+	emitByte(OP_POP);
+	
+	parsePrecidence(PREC_COMMA);
+
+	// Do something...
+}
+
+/** Parses a conditional expression. Assumes the condition and '?' has already been consumed by parse precidence.
+ * @param[in] canAssign unused.
+ */
+static void conditional(bool canAssign) {
+	TokenType operatorType = parser.previous.type;
+
+	parsePrecidence(PREC_CONDITIONAL + 1);
+
+	// consume(TOKEN_COLON, "Expect ':' after condition.");
+
+	// parsePrecidence(PREC_ASSIGNMENT); // Same precidence so it is right associative
+
+	// Do something...
+	// emitBytes(OP_POP, OP_POP);
+	emitByte(OP_CONDITIONAL);
+}
+
+/** Parses an optional statement. Assumes the test value and ':' has already been consumed by parse precidence.
+ * @param[in] canAssign unused.
+ */
+static void optional(bool canAssign) {
+	TokenType operatorType = parser.previous.type;
+
+	parsePrecidence(PREC_OPTIONAL); // Same precidence so it is right associative
+	emitByte(OP_OPTIONAL);
+}
+
+/** Parses a variable.
+ * @details
+ * Assumes the variable has already been consumed and is in `parser.previous`.
+ * @param[in] canAssign unused.
+ */
+static void variable(bool canAssign) {
+	if (!current->inCall && (check(TOKEN_COMMA) || check(TOKEN_EQUAL_GREATER))) {
+		lambda();
+	} else {
+		namedVariable(parser.previous, canAssign);
+	}
+}
+
 static void function(FunctionType type) {
 	Compiler compiler;
 	initCompiler(&compiler, type);
 	beginScope();
-	bool constParams = false;
+	const bool constParams = false;
 
 	// Parse the parameter list
 	consume(TOKEN_LEFT_PAREN, "Expect '(' after function name.");
@@ -1181,7 +1164,7 @@
 	Compiler compiler;
 	initCompiler(&compiler, TYPE_LAMBDA);
 	beginScope();
-	bool constParams = false;
+	const bool constParams = false;
 
 	// Lambda is determined once the identifier has been passed over, so parseVariablePast must be used
 	uint8_t constant = parseVariablePast(constParams);
@@ -1240,27 +1223,17 @@
 	consume(TOKEN_RIGHT_PAREN, "Expect ')' after expression.");
 }
 
-/** Parses a function call and corresponding arguments.
- * @pre Assumes '(' has already been consumed.
- */
-static void call(bool canAssign) {
-	uint8_t argCount = argumentList(); // The number of elements on the stack to take as input
-	emitBytes(OP_CALL, argCount);
-}
-
-
 // Declared after all function declarations so they can be placed into the table.
 /** Singleton representing the functions to call when a token is encountered when parsing an expression and the precidence level to parse for binary expressions. 
  * Literals are included in this table with the 'unary' slot representing the function to parse the literal.
  * Precidence column is used for the infix precedence of the operator. If some prefix (or postfix) operators had different precidence levels, their precidences would
  * also need to be stored.
  */
-<<<<<<< HEAD
 ParseRule rules[] = {  // 	PREFIX				INFIX					PRECIDENCE (INFIX) */
 	[TOKEN_LEFT_PAREN]			= {grouping,		call,					PREC_CALL},
   [TOKEN_RIGHT_PAREN]			= {NULL,				NULL,					PREC_NONE},
   [TOKEN_RIGHT_CURLY]			= {NULL,				NULL,					PREC_NONE},
-  [TOKEN_DOT]							= {NULL,				NULL,					PREC_NONE},
+	[TOKEN_DOT]           	= {NULL,     		dot,    			PREC_CALL},
   [TOKEN_MINUS]						= {unary,				binary,				PREC_TERM},
   [TOKEN_PLUS]						= {NULL,				binary,				PREC_TERM},
   [TOKEN_SEMICOLON]				= {NULL,				NULL,					PREC_NONE},
@@ -1302,49 +1275,6 @@
   [TOKEN_DEFAULT]					= {NULL,				NULL,					PREC_NONE},
   [TOKEN_ERROR]						= {NULL,				NULL,					PREC_NONE},
   [TOKEN_EOF]							= {NULL,				NULL,					PREC_NONE},
-=======
-ParseRule rules[] = {  // PREFIX     INFIX    PRECIDENCE (INFIX) */
-	[TOKEN_LEFT_PAREN]    = {grouping, call,    PREC_CALL},
-	[TOKEN_RIGHT_PAREN]   = {NULL,     NULL,    PREC_NONE},
-	[TOKEN_LEFT_CURLY]    = {NULL,     NULL,    PREC_NONE}, 
-	[TOKEN_RIGHT_CURLY]   = {NULL,     NULL,    PREC_NONE},
-	[TOKEN_COMMA]         = {NULL,     NULL,    PREC_NONE},
-	[TOKEN_DOT]           = {NULL,     dot,    	PREC_CALL},
-	[TOKEN_MINUS]         = {unary,    binary,  PREC_TERM},
-	[TOKEN_PLUS]          = {NULL,     binary,  PREC_TERM},
-	[TOKEN_SEMICOLON]     = {NULL,     NULL,    PREC_NONE},
-	[TOKEN_SLASH]         = {NULL,     binary,  PREC_FACTOR},
-	[TOKEN_STAR]          = {NULL,     binary,  PREC_FACTOR},
-	[TOKEN_BANG]          = {unary,    NULL,    PREC_NONE},
-	[TOKEN_BANG_EQUAL]    = {NULL,     binary,  PREC_EQUALITY},
-	[TOKEN_EQUAL]         = {NULL,     NULL,    PREC_NONE},
-	[TOKEN_EQUAL_EQUAL]   = {NULL,     binary,  PREC_EQUALITY},
-	[TOKEN_GREATER]       = {NULL,     binary,  PREC_COMPARISON},
-	[TOKEN_GREATER_EQUAL] = {NULL,     binary,  PREC_COMPARISON},
-	[TOKEN_LESSER]        = {NULL,     binary,  PREC_COMPARISON},
-	[TOKEN_LESSER_EQUAL]  = {NULL,     binary,  PREC_COMPARISON},
-	[TOKEN_IDENTIFIER]    = {variable, NULL,    PREC_NONE},
-	[TOKEN_STRING]        = {string,   NULL,    PREC_NONE},
-	[TOKEN_NUMBER]        = {number,   NULL,    PREC_NONE}, // Literals also appear as an 'operator
-	[TOKEN_AND]           = {NULL,     and_,    PREC_AND},
-	[TOKEN_CLASS]         = {NULL,     NULL,    PREC_NONE},
-	[TOKEN_ELSE]          = {NULL,     NULL,    PREC_NONE},
-	[TOKEN_FALSE]         = {literal,  NULL,    PREC_NONE},
-	[TOKEN_FOR]           = {NULL,     NULL,    PREC_NONE},
-	[TOKEN_FUN]           = {NULL,     NULL,    PREC_NONE},
-	[TOKEN_IF]            = {NULL,     NULL,    PREC_NONE},
-	[TOKEN_NIL]           = {literal,  NULL,    PREC_NONE},
-	[TOKEN_OR]            = {NULL,     or_,    	PREC_OR},
-	[TOKEN_PRINT]         = {NULL,     NULL,    PREC_NONE},
-	[TOKEN_RETURN]        = {NULL,     NULL,    PREC_NONE},
-	[TOKEN_SUPER]         = {NULL,     NULL,    PREC_NONE},
-	[TOKEN_THIS]          = {NULL,     NULL,    PREC_NONE},
-	[TOKEN_TRUE]          = {literal,  NULL,    PREC_NONE},
-	[TOKEN_VAR]           = {NULL,     NULL,    PREC_NONE},
-	[TOKEN_WHILE]         = {NULL,     NULL,    PREC_NONE},
-	[TOKEN_ERROR]         = {NULL,     NULL,    PREC_NONE},
-	[TOKEN_EOF]           = {NULL,     NULL,    PREC_NONE},
->>>>>>> 12245c26
 };
 
 /** Parses any expressions at the same precidence level or higher. 
@@ -1520,13 +1450,15 @@
 }
 
 static void classDeclaration() {
+	const bool constClass = false;
+	
 	consume(TOKEN_IDENTIFIER, "Expected class name.");
 	uint8_t name = identifierConstant(&parser.previous); // Place class name into constant pool so it can be printed later
 
-	declareVariable(); // Binds class object to a variable of the same name. ADDS VAR TO SCOPE
+	declareVariable(constClass); // Binds class object to a variable of the same name. ADDS VAR TO SCOPE
 	// Declare before class body so it can be used in the body.
 	emitBytes(OP_CLASS, name); // Emit instruction to create class at runtime
-	defineVariable(name); // Define variable for class's name
+	defineVariable(name, constClass); // Define variable for class's name
 
 	consume(TOKEN_LEFT_CURLY, "Expected '{' before class body.");
 	consume(TOKEN_RIGHT_CURLY, "Expected '}' after class body.");
