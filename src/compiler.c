#include <stdio.h>
#include <stdlib.h>
#include <string.h>

#include "common.h"
#include "compiler.h"
#include "scanner.h"
#include "vm.h"
#include "object.h"

#ifdef DEBUG_PRINT_CODE
#include "debug.h"
#endif

// Point where long index constants are stored.
#define CONST_TO_LONG_CONST UINT8_MAX
// Maximum number of constants in a chunk.
#define MAX_CONSTANTS_PER_CHUNK ((2 << 24) - 1)
// Max number of breaks available in a chunk at any one time.
#define MAX_BREAKS UINT8_MAX
// Max number of cases available in a case statement
#define MAX_CASES UINT8_MAX

/* Singleton representing the currently parsing and previously parsed tokens. */
typedef struct {
	Token current;		//* The parser currently being parsed.
	Token previous;		//* The most recently parsed token.
	bool hadError;		//* Whether or not an error has occurred.
	bool panicMode;		//* If true, the parser will discard tokens until a synchrnization point is found.
} Parser;

/* Enumerates the different precidence levels for expressions. Written in a way so each enum is 'greater' than the values which preceed it.*/
typedef enum {
	PREC_NONE,
	PREC_COMMA,				//> ,
	PREC_ASSIGNMENT,	//> =
	PREC_OPTIONAL,		//> :
	PREC_CONDITIONAL,	//> ?
	PREC_OR,					//> or
	PREC_AND,					//> and
	PREC_EQUALITY,		//> == !=
	PREC_COMPARISON,	//> < > <= >=
	PREC_TERM,				//> + -
	PREC_FACTOR,			//> * /
	PREC_UNARY,				//> - !
	PREC_CALL,				//> . ()
	PREC_PRIMARY
} Precidence;

/* Function type which takes one argument and no return. Used to store the desired function in ParseRule struct. */
typedef void (*ParseFn)(bool canAssign);

/** For any operation which starts with a token, this structure contains the: 
 * the function to compile a prefix expression starting with a token of that type, 
 * the function to compile an infix expression whose left operand is followed by a token of that type, 
 *the precedence of an infix expression that uses that token as an operator.
 */
typedef struct {
	ParseFn prefix;
	ParseFn infix;
	Precidence precidence;
} ParseRule;

/** Represents a local variable inside some scope.
 * Locals are kept on the stack when declared, unlike global variables which are sent to a separate hash table, so
 * to index a local, the number of elements to 'backtrack' on the stack is required. When a local is declared, the
 * current depth of the local is saved so it can be removed when exiting scope. The compiler learns how far back the
 * local is for retrieval when the local is called. The compiler will start at the top of the local stack and walk backwards.
 * B/c only locals are stored on the stack and are in the same order here as in the VM, the offset it finds in the
 * locals array is the number of spots to backtrack on the stack.
 */
typedef struct {
	Token name;			//* Variable name.
	bool constant;	//* Whether or not the variable is constant.
	int depth;			//* Depth of the scope in which the variable is declared from the global scope.
} Local;

/** The type of code which is being compiled. */
typedef enum {
	TYPE_FUNCTION,	//* A function body is being compiled.
	TYPE_SCRIPT,		//* The top-level (global) code is being compiled.
} FunctionType;

/** State for the compiler.
 * @note The size of locals should be the exact same size as the stack. If one changes, the other must as well.
 */
typedef struct {
<<<<<<< HEAD
	Local locals[UINT8_COUNT]; 		//* Array of local variables. Length is fixed at 256 due to 8 bit indexes.
	int localCount; 							//* Number of local variables currently in scope.
	int scopeDepth; 							//* Depth of of the scope where the compiler currently is. How 'far' the scope is from the global scope.
	int recentLoop;								//* The most recent loop position
	int numBreak;									//* The number of break positions
	int recentBreak[MAX_BREAKS];	//* The most recent break position
=======
	struct Compiler* enclosing;	//* The compiler before the current one.
	ObjFunction* function;			//* The function being compiled.
	FunctionType type;					//* The type of function being compiled.
	
	Local locals[UINT8_COUNT]; 	//* Array of local variables. Length is fixed at 256 due to 8 bit indexes.
	int localCount; 						//* Number of local variables currently in scope.
	int scopeDepth; 						//* Depth of of the scope where the compiler currently is. How 'far' the scope is from the global scope.
>>>>>>> d566cde4
} Compiler;

// Parser singleton.
Parser parser;
// Current compiler singleton.
Compiler* current = NULL;
<<<<<<< HEAD
// The chunk which is currently getting bytecode emitted to it.
Chunk* compilingChunk;
// Unamed var counter
char unamedVarCounter = '0';
=======
>>>>>>> d566cde4

// Forward declares to allow references.
static void expression();
static void statement();
static void declaration();
static void varDeclaration();
static void funDeclaration();
static void expressionStatement();
static void printStatement();
static void ifStatement();
static void whileStatement();
static void forStatement();
static void returnStatement();
static void block();
static ParseRule* getRule(TokenType type);
static void parsePrecidence(Precidence precidence);

/** The chunk which is currently getting bytecode emitted to it.
 * @return Chunk* pointer to the chunk currently being emitted to.
 */
static Chunk* currentChunk() {
	return &current->function->chunk;
}

//~ Error functions

/** Prints an error to stderr. Includes line number information.
 * @param[in] token The token which represents the error.
 * @param[in] message The error message to display.
 */
static void errorAt(Token* token, const char* message) {
	if (parser.panicMode) // Ignore if in panic mode
		return;
	fprintf(stderr, "[line %d] Error", token->line);

	if (token->type == TOKEN_EOF) {
		fprintf(stderr, " at end");
	} else if (token->type == TOKEN_ERROR) {
		// Nothing.
	} else { // Show error's lexeme
		fprintf(stderr, " at '%.*s'", token->length, token->start);
	}

	fprintf(stderr, ": %s\n", message);
	parser.hadError = true;
}

/** Reports an error at the token which is currently being parsed.
 * 
 * @param[in] message The error to display.
 */
static void errorAtCurrent(const char* message) {
	errorAt(&parser.current, message);
}

/** Reports an error at the token which was just parsed.
 * 
 * @param[in] message The error to display.
 */
static void error(const char* message) {
	errorAt(&parser.previous, message);
}

//~ Helper Functions

/** Advances the parser forward to the next token. Updates the global parser state.
 * 
 */
static void advance() {
	parser.previous = parser.current;

	// B/c errors are through special tokens, wrap in a for loop so multiple error tokens in a row are shown and discarded
	for (;;) {
		parser.current = scanToken();
		if (parser.current.type != TOKEN_ERROR)
			break;

		errorAtCurrent(parser.current.start);
	}
}

/** Consume input until a synchronization token is found.
 * 
 */
static void synchronize() {
	parser.panicMode = false;

	while (parser.current.type != TOKEN_EOF) {
		if (parser.previous.type == TOKEN_SEMICOLON)
			return;
		switch (parser.current.type) {
			case TOKEN_CLASS:
			case TOKEN_FUN:
			case TOKEN_VAR:
			case TOKEN_FOR:
			case TOKEN_IF:
			case TOKEN_WHILE:
			case TOKEN_PRINT:
			case TOKEN_RETURN:
				return;
			default:
				; // Nothing
		}

		advance();
	}
}

/** Consumes the next token if it matches the input type and causes an error if it doesn't.
 * 
 * @param[in] type The token type to compare the current token against.
 * @param[in] message Message to display if the token doesn't match.
 */
static void consume(TokenType type, const char* message) {
	if (parser.current.type == type) {
		advance();
		return;
	}

	errorAtCurrent(message);
}

/** Returns whether the current token matches the input token type.
 * 
 * @param[in] type The token type to compare the current token against.
 * @return true if the token matches.
 * @return false if the token doesnt match.
 */
static bool check(TokenType type) {
	return parser.current.type == type;
}

/** Returns whether or not the current token matches the input type.
 * @details
 * If a match is encountered, the token is consumed.
 *
 * @param[in] type The token type to check for
 * @return true if the token was found.
 * @return false if the token was not found.
 */
static bool match(TokenType type) {
	if (!check(type))
		return false;

	advance();
	return true;
}


//~ Bytecode Emission

/** Appends a byte to the current chunk.
 * 
 * @param[in] byte The byte to append.
 */
static void emitByte(uint8_t byte) {
	writeChunk(currentChunk(), byte, parser.previous.line);
}

/** Emits two sequential bytes to the current chunk.
 * 
 * @param[in] byte1 The first byte to emit.
 * @param[in] byte2 The second byte to emit.
 */
static void emitBytes(uint8_t byte1, uint8_t byte2) {
	emitByte(byte1);
	emitByte(byte2);
}

/** Replaces the jump placeholder bytes at the given offset to jump to the current byte.
 * @details
 * Assumes a 16 bit jump placeholder starts at the code chunk at index @p offset.
 * @param[in] offset The position of the jump placeholder to replace.
 */
static void patchJump(int offset) {
	// -2 to account for the size of the jump placeholder.
	int jump = currentChunk()->count - offset - 2; // find the number of bytes to skip

	if (jump > UINT16_MAX) {
		error("Too much code to jump over.");
	}

	currentChunk()->code[offset] = (jump >> 8) & 0xFF; // MSB
	currentChunk()->code[offset + 1] = jump & 0xFF;
}

/** Emits 3 bytes corresponding to a jump opcode and a 2 byte jump offset.
 * @param[in] instruction The jump opcode to emit.
 * @return int The position of the jump offset bytes.
 */
static int emitJump(uint8_t instruction) {
	emitByte(instruction);
	emitByte(0xff); // Jump offset placeholder.
	emitByte(0xff);
	return currentChunk()->count - 2;
}

/** Emit 3 bytes corresponding to a unconditional jump backwards.
 * @param[in] loopStart The byte offset for the loop to jump back to.
 */
static void emitLoop(int loopStart) {
	emitByte(OP_LOOP);

	// +2 for the size of the jump address
	int offset = currentChunk()->count - loopStart + 2;
	if (offset > UINT16_MAX)
		error("Loop body too large.");

  emitByte((offset >> 8) & 0xff);
  emitByte(offset & 0xff);
}

/** Places a constant into the current chunk's constant pool.
 * @details
 * Causes an error if the number of constants in the chunk exceeds the maximum.
 * @param[in] value The value to write to the constant pool.
 * @return uint8_t byte representing the index of the constant in the constant pool.
 */
static int makeConstant(Value value) {
	int constant = addConstant(currentChunk(), value);
	if (constant > MAX_CONSTANTS_PER_CHUNK) {
		error("Too many constants in one chunk.");
		return 0;
	}

	return constant;
}

/** Emits an implied nil constant and a opcode for function return.
 */
static void emitReturn() {
	emitByte(OP_NIL); // Implicitly places nil on the stack
	// If a return expression is present, it will be the stack top and get returned. Otherwise the just emitted nil will
	emitByte(OP_RETURN);
}

/** Emits 2 bytes which correspond to the creation of a constant value.
 * @param[in] value The value to write.
 */
static void emitConstant(Value value) {
	int index = makeConstant(value);
	if (index < CONST_TO_LONG_CONST) {
		emitBytes(OP_CONSTANT, index);
	} else {
		// Emit opcode and then the 3 bytes of the index.
		emitBytes(OP_CONSTANT_LONG, (uint8_t) (index & 0xff));
		emitBytes((uint8_t) ((index >> 8) & 0xff), (uint8_t) ((index >> 16) & 0xff));
	}
}

/** Initializes the state of the compiler and sets it to be the current compiler.
 * @pre Assumes the name of the function has just been consumed if parsing a function body.
 * @param[out] compiler The compiler to initialize.
 * @param[in] type The type of function being compiled.
 */
static void initCompiler(Compiler* compiler, FunctionType type) {
	compiler->enclosing = (struct Compiler*) current; // Store the previous compiler.
	compiler->function = newFunction();
	compiler->type = type;
	compiler->localCount = 0;
	compiler->scopeDepth = 0;
	compiler->recentLoop = -1;
	compiler->numBreak = 0;
	current = compiler;

	// If not parsing the main script, assign the name to the previously parsed token
	if (type != TYPE_SCRIPT) {
		// Now that compilers can die, we need to copy the string so that the reference doesn't get nullified
		current->function->name = copyString(parser.previous.start, parser.previous.length);
	}

	// Reserve a position in the stack for the compiler's use
	Local* local = &current->locals[current->localCount++];
	local->depth = 0;
	local->name.start = "";
	local->name.length = 0;
}

/** Marks the end of a compilation.
 * @return ObjFunction* The completely compiled function.
 */
static ObjFunction* endCompiler() {
	emitReturn();
	ObjFunction* function = current->function; // Return the function we just made

	// If debug is enabled, print the completed bytecode if there was no error
#ifdef DEBUG_PRINT_CODE
	if (!parser.hadError) {
		disassembleChunk(currentChunk(), function->name != NULL ? function->name->chars : "<script>");
	}
#endif

	current = (Compiler*) current->enclosing; // Restore the previous compiler
	return function;
}

/** Signals the start of a new scope to the current compiler singleton.
 */
static void beginScope() {
	current->scopeDepth++;
}

/** Signals the end of the current scope to the compiler singleton.
 * @details
 * Removes all local variables stored at the current scope.
 */
static void endScope() {
	current->scopeDepth--;
	int oldLocals = 0;
	while (current->localCount > 0
		&& current->locals[current->localCount - 1].depth > current->scopeDepth) {
		current->localCount--;
		oldLocals++;
	}
	
	if (oldLocals == 0)
		return;
	else if (oldLocals == 1)
		emitByte(OP_POP);
	else
		emitBytes(OP_POPN, (uint8_t) oldLocals);
}

static void prematureEndScope() {
	endScope();
	current->scopeDepth++;
}

/** Declare the top most local variable available for use by removing the sentinel -1 depth.
 * 
 */
static void markInitialized() {
	// Do not mark initialization for global functions/ variables
	if (current->localCount == 0)
		return;
	current->locals[current->localCount - 1].depth = current->scopeDepth;
}

/** Emits 2 bytes to define a new global variable.
 * 
 * @param[in] global The index to the constant pool location of the global variable's name.
 */
static void defineVariable(uint8_t global, bool isConstant) {
	// If a local, don't put into constant pool
	if (current->scopeDepth > 0) {
		markInitialized();
		return; // locals dont need any new bytes b/c their value is already on top of the stack
	}

	if (isConstant) {
		if (global > CONST_TO_LONG_CONST) {
			emitBytes(OP_DEFINE_CONST_LONG, (uint8_t) (global & 0xff));
			emitBytes((uint8_t) ((global >> 8) & 0xff), (uint8_t) ((global >> 16) & 0xff));
		} else {
			emitBytes(OP_DEFINE_CONST, global);
		}
	} else {
		if (global > CONST_TO_LONG_CONST) {
			emitBytes(OP_DEFINE_GLOBAL_LONG, (uint8_t) (global & 0xff));
			emitBytes((uint8_t) ((global >> 8) & 0xff), (uint8_t) ((global >> 16) & 0xff));
		} else {
			emitBytes(OP_DEFINE_GLOBAL, global);
		}
	}
}

/** Creates a string constant for an identifier, places it in the constant pool, and returns the index of the constant.
 * 
 * @param[in] name The name of the variable to declare.
 * @return uint8_t 
 */
static int identifierConstant(Token* name) {
	return makeConstant(OBJ_VAL(copyString(name->start, name->length)));
}

/** Test if two identifier (string) tokens are equal.
 * 
 * @param[in] a The first token to compare.
 * @param[in] b The second token to compare.
 * @return true if the tokens refer to the same string.
 * @return false if the tokens are not the same string.
 */
static bool identifiersEqual(Token* a, Token* b) {
	// Short circuit based on length
	if (a->length != b->length)
		return false;
	return memcmp(a->start, b->start, a->length) == 0;
}

/** Resolves a variable as a local or global.
 * @details
 * If the variable is a local, an integer corresponding to how far down it is on the stack is returned.
 * If the variable is a global, a corresponding value is not found and a sentinel value -1 is returned.
 *
 * @param[in] compiler The compiler to resolve the variable from.
 * @param[in] name The variable to try and resolve.
 * @return int representing the index of the variable in the locals array or a sentinel value of -1.
 */
static int resolveLocal(Compiler* compiler, Token* name) {
	for (int i = compiler->localCount - 1; i >= 0; i--) {
		Local* local = &compiler->locals[i];
		if (identifiersEqual(name, &local->name)) {
			if (local->depth == -1) {
				error("Cannot read local variable in its own initializer.");
			}
			return i;
		}
	}

	return -1;
}

/** Emits bytes to save or load a indexed variable.
 * @details
 * If the index is over the maximum for for a single byte, the index is split into three bytes.
 *
 * @param[in] index The index of the variable.
 * @param[in] opcode The opcode to perform on the variable.
 */
static void emitLocalIndexed(int index, uint8_t opcode) {
	if (index > CONST_TO_LONG_CONST) {
		emitBytes(opcode, (uint8_t) (index & 0xff));
		emitBytes((uint8_t) ((index >> 8) & 0xff), (uint8_t) ((index >> 16) & 0xff));
	}	else {
		emitBytes(opcode, (uint8_t) index);
	}
}

/** Emits 2 bytes to retrieve or set a global variable's value.
 * @details
 * Parses the 'assignment' production in the grammar.
 *
 * @param[in] name The name of the variable to retrieve.
 */
static void namedVariable(Token name, bool canAssign) {
	uint8_t getOp, setOp;
	// Attempt to find local with name
	int index = resolveLocal(current, &name);
	
	if (index != -1) {
		getOp = OP_GET_LOCAL;
		setOp = OP_SET_LOCAL;
		if (current->locals[index].constant)
			error("Cannot assign to a constant.");
	} else {
		index = identifierConstant(&name);
		if (index > CONST_TO_LONG_CONST) {
			getOp = OP_GET_GLOBAL_LONG;
			setOp = OP_SET_GLOBAL_LONG;
		} else {
			getOp = OP_GET_GLOBAL;
			setOp = OP_SET_GLOBAL;
		}
	}

	if (canAssign && (match(TOKEN_EQUAL) || match(TOKEN_MINUS_EQUAL) || match(TOKEN_PLUS_EQUAL) || match(TOKEN_STAR_EQUAL) || match(TOKEN_SLASH_EQUAL))) { // Check if it should be a setter right before we emit the opcode
		TokenType operator = parser.previous.type;
		switch (parser.previous.type) {
			case TOKEN_MINUS_EQUAL: {
				emitLocalIndexed(index, getOp);
				expression();
				emitByte(OP_SUBTRACT);
				break;
			}
			case TOKEN_PLUS_EQUAL: {
				emitLocalIndexed(index, getOp);
				expression();
				emitByte(OP_ADD);
				break;
			}
			case TOKEN_STAR_EQUAL: {
				emitLocalIndexed(index, getOp);
				expression();
				emitByte(OP_MULTIPLY);
				break;
			}
			case TOKEN_SLASH_EQUAL: {
				emitLocalIndexed(index, getOp);
				expression();
				emitByte(OP_DIVIDE);
				break;
			}
			default:
				expression();
				break;
		}
		emitLocalIndexed(index, setOp);
		
	} else {
		emitLocalIndexed(index, getOp);
	}
}

/** Patch all going-out-of-scope break statements
 * @param[in] oldBreak The old number of break statements.
 */
static void patchBreaks(int oldBreak) {
	while (current->numBreak > oldBreak) {
		// Index jumps from the back of the list
		patchJump(current->recentBreak[--current->numBreak]);
	}
}

/** Retrieves the next available local variable slot and assigns a name and depth.
 * 
 * @param[in] name The name to assign to the local variable.
 */
static void addLocal(Token name, bool isConstant) {
	if (current->localCount == UINT8_COUNT) {
		error("Too many local variables in function.");
		return;
	}
	
	Local* local = &current->locals[current->localCount++];
	local->name = name;
	local->constant = isConstant;
	local->depth = -1;
}

/** Creates an unamed placeholder local variable. Used for when a stack element is created and must be maintained 
 * without bothering other local calls.
 * @details
 * Uses a name which cannot be created by the user so the user cannot access it.
 * @param[in] isConstant Whether the variable is constant or not. Has no effect because these constants cannot be named.
 */
static void addUnnamedLocal(bool isConstant) {
	if (current->localCount == UINT8_COUNT) {
		error("Too many local variables in function.");
		return;
	}
	Token token;
	token.type = TOKEN_IDENTIFIER;
	token.start = "?" + unamedVarCounter; // todo: check if greater than 255
	token.length = 2;
	token.line = -1;
	
	Local* local = &current->locals[current->localCount++];
	local->name = token;
	local->constant = isConstant;
	local->depth = -1;
}

/** Converts the (simulated) top stack element into a local variable.
 * 
 */
static void declareVariable(bool isConstant) {
	// Globals are placed into the constant pool, so we don't need to do anything special here
	if (current->scopeDepth == 0) {
		return;
	}

	Token* name = &parser.previous;
	// Ensure local isn't already defined. Start at back and decrease index b/c current scoped items are there
	for (int i = current->localCount - 1; i >= 0; i--) {
		Local* local = &current->locals[i]; // Get next local
		// If we walk to a different scope than the one we are interested in, break b/c we are out of the current scope
		if (local->depth != -1 && local->depth < current->scopeDepth) {
			break;
		}
		// Currently scoped var. Check names
		if (identifiersEqual(name, &local->name)) {
			error("Already a variable with this name in scope.");
		}
	}
	addLocal(*name, isConstant);
}

static void declareUnnamedVariable(bool isConstant) {
	// Globals are placed into the constant pool, so we don't need to do anything special here
	if (current->scopeDepth == 0) {
		return;
	}
	addUnnamedLocal(isConstant);
}

//~ Grammar Evaluation
// The following functions only greedily evaluate their productions. They do not 'feed' into one another or care about precidence.
// For example, unary will parse `-a.b + c` like `-(a.b + c)` when it should be `-(a.b) + c` because of the call to expression().
// Other structures are required to ensure each function only consumes what it should.

/** Parses a variable, creates a local or global and then and returns the index of the variable in the constant pool or stack.
 * 
 * @param[in] errorMessage The message to show if the variable name is missing.
 * @return uint8_t index of the variable in the constant pool
 */
static uint8_t parseVariable(const char* errorMessage, bool isConstant) {
	consume(TOKEN_IDENTIFIER, errorMessage);

	// declare the var. If a local, the locals array must be updated. If a global, nothing needs to be done
	declareVariable(isConstant);
	// If local, var will be placed on stack, so dont give the global location
	if (current->scopeDepth > 0)
		return 0;

	return identifierConstant(&parser.previous);
}

/** Emits a constant number value to the current chunk. 
 *  @pre The number token is in the parser.previous position.
 * @param[in] canAssign unused.
 */
static void number(bool canAssign) {
	// Convert the lexeme from the last token to a number.
	//? How is the end of the lexeme marked
	double value = strtod(parser.previous.start, NULL);
	emitConstant(NUMBER_VAL(value));
}

/** Emits a string constant copied from the input source. The string is stored in the constant pool as all Values are.
 *
 * @details
 * The allocated Value is stored in the constant pool, but the actual char array behind the string is heap allocated by C. The constant pool value contains a pointer to 
 * the heap allocated char array. The value in the constant pool is indexed in the same way as numerical and boolean constants.
 * @param[in] canAssign unused.
 */
static void string(bool canAssign) {
	emitConstant(OBJ_VAL(copyString(parser.previous.start + 1, parser.previous.length - 2)));
}

/** Emits a constant literal to the current chunk.
 * @pre The literal token is in the parser.previous position.
 * @param[in] canAssign unused.
 */
static void literal(bool canAssign) {
	switch (parser.previous.type) {
		case TOKEN_FALSE:
			emitByte(OP_FALSE);
			break;
		case TOKEN_TRUE:
			emitByte(OP_TRUE);
			break;
		case TOKEN_NIL:
			emitByte(OP_NIL);
			break;
		default:
			return;
	}
}

/** Parses an expression which culminates in a right parentheses.
 * @pre The left parentheses has already been consumed.
 * @param[in] canAssign unused.
 */
static void grouping(bool canAssign) {
	expression();
	consume(TOKEN_RIGHT_PAREN, "Expect ')' after expression.");
}

/** Parses and emits a binary expression.
 * @pre The left operand has already been emitted and the operand has just been consumed.
 * @param[in] canAssign unused.
 */
static void binary(bool canAssign) {
	// Save type of operation
	TokenType operatorType = parser.previous.type;
	// Find the precidence of the operator
	ParseRule* rule = getRule(operatorType);
	// Parse an expression at the precidence level of one above the operator for left associative oerators.
	// This will place the next operation on the stack
	parsePrecidence((Precidence) (rule->precidence + 1));

	// Emit actual binary operation
	switch (operatorType) {
		case TOKEN_PLUS:
			emitByte(OP_ADD);
			break;
	 	case TOKEN_MINUS:
			emitByte(OP_SUBTRACT);
			break;
	 	case TOKEN_STAR:
			emitByte(OP_MULTIPLY);
			break;
	 	case TOKEN_SLASH:
			emitByte(OP_DIVIDE);
			break;
	 	case TOKEN_EQUAL_EQUAL:
			emitByte(OP_EQUAL);
			break;
	 	case TOKEN_BANG_EQUAL:
			emitBytes(OP_EQUAL, OP_NOT);
			break;
	 	case TOKEN_GREATER:
			emitByte(OP_GREATER);
			break;
	 	case TOKEN_GREATER_EQUAL:
			emitBytes(OP_LESSER, OP_NOT);
			break;
	 	case TOKEN_LESSER:
			emitByte(OP_LESSER);
			break;
	 	case TOKEN_LESSER_EQUAL:
			emitBytes(OP_GREATER, OP_NOT);
			break;
		default: // Impossible
			return;
	}
}

/** Parses a number of arguments and returns the number of arguments parsed.
 * @details
 * Parsed arguments are left on the stack
 */
static uint8_t argumentList() {
	uint8_t argCount = 0;
	if (!check(TOKEN_RIGHT_PAREN)) {
		do {
			expression();
			argCount++;
			if (argCount >= 255) { // b/c using uint8_t exclusively
				error("Cannot have more than 255 arguments.");
			}
		} while (match(TOKEN_COMMA));
	}
	consume(TOKEN_RIGHT_PAREN, "Expect ')' after arguments.");
	return argCount;
}

/** Parses a function call and corresponding arguments.
 * @pre Assumes '(' has already been consumed.
 */
static void call(bool canAssign) {
	uint8_t argCount = argumentList(); // The number of elements on the stack to take as input
	emitBytes(OP_CALL, argCount);
}

/** Parse a disjunction expression.
 * @details
 * Performes short circuit evaluation. If the left operand is false, the right operand is not evaluated.
 * Assumes the left operand is already on the stack and 'and' has been consumed.
 * @param[in] canAssign unused.
 */
static void and_(bool canAssign) {
	int endJump = emitJump(OP_JUMP_IF_FALSE); // If left is false, skip the right
	emitByte(OP_POP); // Pop the left operand. Ensures entire evaluation only has 1 operand left on stack
	parsePrecidence(PREC_AND); // Parse the right operand
	patchJump(endJump); // Jump to here if left is false
}

/** Parse a conjunction expression.
 * @details
 * Performes short circuit evaluation. If the left operand is true, the right operand is not evaluated.
 * Assumes the left operand is already on the stack and 'or' has been consumed.
 * @param[in] canAssign unused.
 */
static void or_(bool canAssign) {
	int elseJump = emitJump(OP_JUMP_IF_FALSE); // If left is false, jump to the right operand
	int endJump = emitJump(OP_JUMP); // Jump to the end if left is true
	
	patchJump(elseJump); // Jump to here if left is false
	emitByte(OP_POP); // Pop the left operand. Ensures entire evaluation only has 1 operand left on stack
	
	parsePrecidence(PREC_OR); // Parse the right operand
	patchJump(endJump); // Jump to here if left is true
}

/** Parses a unary expression.
 * @pre The operator has already been consumed.
 */
static void unary(bool canAssign) {
	TokenType operatorType = parser.previous.type;

	// Compile the operand at unary precidence level or higher. Allowing the same precidence level allows nesting of operations.
	parsePrecidence(PREC_UNARY);

	// Emit the operator instruction.
	switch (operatorType) {
		case TOKEN_MINUS:
			emitByte(OP_NEGATE);
			break;
		case TOKEN_BANG:
			emitByte(OP_NOT);
			break;
		default: // Impossible
			return;
	}
}

//~ Extra Parsing

/** Parses the rhs of a comma expression. Assumes the comma has already been consumed by parsePrecidence.
 * @param[in] canAssign unused.
 */
static void comma(bool canAssign) {
	// TokenType operatorType = parser.previous.type; // Always a comma token
	emitByte(OP_POP);
	
	parsePrecidence(PREC_COMMA);

	// Do something...
}

/** Parses a conditional expression. Assumes the condition and '?' has already been consumed by parse precidence.
 * @param[in] canAssign unused.
 */
static void conditional(bool canAssign) {
	TokenType operatorType = parser.previous.type;

	parsePrecidence(PREC_CONDITIONAL + 1);

	// consume(TOKEN_COLON, "Expect ':' after condition.");

	// parsePrecidence(PREC_ASSIGNMENT); // Same precidence so it is right associative

	// Do something...
	// emitBytes(OP_POP, OP_POP);
	emitByte(OP_CONDITIONAL);
}

/** Parses an optional statement. Assumes the test value and ':' has already been consumed by parse precidence.
 * @param[in] canAssign unused.
 */
static void optional(bool canAssign) {
	TokenType operatorType = parser.previous.type;

	parsePrecidence(PREC_OPTIONAL); // Same precidence so it is right associative
	emitByte(OP_OPTIONAL);
}

/** Parses a variable.
 * @details
 * Assumes the variable has already been consumed and is in `parser.previous`.
 * @param[in] canAssign unused.
 */
static void variable(bool canAssign) {
	namedVariable(parser.previous, canAssign);
}

static void function(FunctionType type) {
	Compiler compiler;
	initCompiler(&compiler, type);
	beginScope();

	// Parse the parameter list
	consume(TOKEN_LEFT_PAREN, "Expect '(' after function name.");
	if (!check(TOKEN_RIGHT_PAREN)) {
		do {
			current->function->arity++;
			if (current->function->arity > 255) {
				error("Cannot have more than 255 parameters.");
			}
			uint8_t constant = parseVariable("Expect parameter name.");
			defineVariable(constant); // Do not initialize. Initialization will occur when passing functions
		} while (match(TOKEN_COMMA));
	}
	consume(TOKEN_RIGHT_PAREN, "Expect ')' after parameters.");
	consume(TOKEN_LEFT_CURLY, "Expect '{' before function body.");

	// Compile the function body
	block();

	// Finish compiling and create the function object constant
	// Note: Because we end the compiler, there is no corresponding endScope(). Placing an endScope() would simply add more bytecode to pop locals with no benefit
	ObjFunction* function = endCompiler();
	// Emit the constant onto the stack
	emitBytes(OP_CONSTANT, makeConstant(OBJ_VAL(function)));
}

// Declared after all function declarations so they can be placed into the table.
/** Singleton representing the functions to call when a token is encountered when parsing an expression and the precidence level to parse for binary expressions. 
 * Literals are included in this table with the 'unary' slot representing the function to parse the literal.
 * Precidence column is used for the infix precedence of the operator. If some prefix (or postfix) operators had different precidence levels, their precidences would
 * also need to be stored.
 */
<<<<<<< HEAD
ParseRule rules[] = {  // PREFIX     INFIX    		PRECIDENCE (INFIX) */
	[TOKEN_LEFT_PAREN]    = {grouping, NULL,    		PREC_NONE},
  [TOKEN_RIGHT_PAREN]   = {NULL,     NULL,    		PREC_NONE},
  [TOKEN_LEFT_CURLY]    = {NULL,     NULL,    		PREC_NONE}, 
  [TOKEN_RIGHT_CURLY]   = {NULL,     NULL,    		PREC_NONE},
  [TOKEN_COMMA]         = {NULL,     NULL,    		PREC_NONE},
  [TOKEN_DOT]           = {NULL,     NULL,    		PREC_NONE},
  [TOKEN_MINUS]         = {unary,    binary,  		PREC_TERM},
  [TOKEN_PLUS]          = {NULL,     binary,  		PREC_TERM},
  [TOKEN_SEMICOLON]     = {NULL,     NULL,    		PREC_NONE},
  [TOKEN_SLASH]         = {NULL,     binary,  		PREC_FACTOR},
  [TOKEN_STAR]          = {NULL,     binary,  		PREC_FACTOR},
  [TOKEN_QUESTION]      = {NULL,     conditional, PREC_CONDITIONAL},	// For conditional expressions
  [TOKEN_COLON]         = {NULL,     optional,		PREC_OPTIONAL},			// For defaulted values 
	[TOKEN_COMMA]         = {NULL,     comma,   		PREC_COMMA},				// For comma operator
  [TOKEN_BANG]          = {NULL,     NULL,    		PREC_NONE},
  [TOKEN_BANG_EQUAL]    = {NULL,     NULL,    		PREC_NONE},
  [TOKEN_BANG]          = {unary,    NULL,    		PREC_NONE},
  [TOKEN_BANG_EQUAL]    = {NULL,     binary,  		PREC_EQUALITY},
  [TOKEN_EQUAL]         = {NULL,     NULL,    		PREC_NONE},
  [TOKEN_EQUAL_EQUAL]   = {NULL,     binary,  		PREC_EQUALITY},
  [TOKEN_GREATER]       = {NULL,     binary,  		PREC_COMPARISON},
  [TOKEN_GREATER_EQUAL] = {NULL,     binary,  		PREC_COMPARISON},
  [TOKEN_LESSER]        = {NULL,     binary,  		PREC_COMPARISON},
  [TOKEN_LESSER_EQUAL]  = {NULL,     binary,  		PREC_COMPARISON},
  [TOKEN_IDENTIFIER]    = {variable, NULL,    		PREC_NONE},
	[TOKEN_STRING]        = {string,   NULL,    		PREC_NONE},
  [TOKEN_NUMBER]        = {number,   NULL,    		PREC_NONE}, // Literals also appear as an 'operator
  [TOKEN_AND]           = {NULL,     and_,    		PREC_NONE},
  [TOKEN_CLASS]         = {NULL,     NULL,    		PREC_NONE},
  [TOKEN_CONTINUE]      = {NULL,     NULL,    		PREC_NONE},
  [TOKEN_ELSE]          = {NULL,     NULL,    		PREC_NONE},
  [TOKEN_FALSE]         = {literal,  NULL,    		PREC_NONE},
  [TOKEN_FOR]           = {NULL,     NULL,    		PREC_NONE},
  [TOKEN_FUN]           = {NULL,     NULL,    		PREC_NONE},
  [TOKEN_IF]            = {NULL,     NULL,    		PREC_NONE},
  [TOKEN_NIL]           = {literal,  NULL,    		PREC_NONE},
  [TOKEN_OR]            = {NULL,     or_,    			PREC_NONE},
  [TOKEN_PRINT]         = {NULL,     NULL,    		PREC_NONE},
  [TOKEN_RETURN]        = {NULL,     NULL,    		PREC_NONE},
  [TOKEN_SUPER]         = {NULL,     NULL,    		PREC_NONE},
  [TOKEN_THIS]          = {NULL,     NULL,    		PREC_NONE},
  [TOKEN_TRUE]          = {literal,  NULL,    		PREC_NONE},
  [TOKEN_VAR]           = {NULL,     NULL,    		PREC_NONE},
  [TOKEN_WHILE]         = {NULL,     NULL,    		PREC_NONE},
  [TOKEN_SWITCH]        = {NULL,     NULL,    		PREC_NONE},
  [TOKEN_CASE]         	= {NULL,     NULL,    		PREC_NONE},
  [TOKEN_DEFAULT]       = {NULL,     NULL,    		PREC_NONE},
  [TOKEN_ERROR]         = {NULL,     NULL,    		PREC_NONE},
  [TOKEN_EOF]           = {NULL,     NULL,    		PREC_NONE},
=======
ParseRule rules[] = {  // PREFIX     INFIX    PRECIDENCE (INFIX) */
	[TOKEN_LEFT_PAREN]    = {grouping, call,    PREC_CALL},
  [TOKEN_RIGHT_PAREN]   = {NULL,     NULL,    PREC_NONE},
  [TOKEN_LEFT_CURLY]    = {NULL,     NULL,    PREC_NONE}, 
  [TOKEN_RIGHT_CURLY]   = {NULL,     NULL,    PREC_NONE},
  [TOKEN_COMMA]         = {NULL,     NULL,    PREC_NONE},
  [TOKEN_DOT]           = {NULL,     NULL,    PREC_NONE},
  [TOKEN_MINUS]         = {unary,    binary,  PREC_TERM},
  [TOKEN_PLUS]          = {NULL,     binary,  PREC_TERM},
  [TOKEN_SEMICOLON]     = {NULL,     NULL,    PREC_NONE},
  [TOKEN_SLASH]         = {NULL,     binary,  PREC_FACTOR},
  [TOKEN_STAR]          = {NULL,     binary,  PREC_FACTOR},
  [TOKEN_BANG]          = {unary,    NULL,    PREC_NONE},
  [TOKEN_BANG_EQUAL]    = {NULL,     binary,  PREC_EQUALITY},
  [TOKEN_EQUAL]         = {NULL,     NULL,    PREC_NONE},
  [TOKEN_EQUAL_EQUAL]   = {NULL,     binary,  PREC_EQUALITY},
  [TOKEN_GREATER]       = {NULL,     binary,  PREC_COMPARISON},
  [TOKEN_GREATER_EQUAL] = {NULL,     binary,  PREC_COMPARISON},
  [TOKEN_LESSER]        = {NULL,     binary,  PREC_COMPARISON},
  [TOKEN_LESSER_EQUAL]  = {NULL,     binary,  PREC_COMPARISON},
  [TOKEN_IDENTIFIER]    = {variable, NULL,    PREC_NONE},
	[TOKEN_STRING]        = {string,   NULL,    PREC_NONE},
  [TOKEN_NUMBER]        = {number,   NULL,    PREC_NONE}, // Literals also appear as an 'operator
  [TOKEN_AND]           = {NULL,     and_,    PREC_AND},
  [TOKEN_CLASS]         = {NULL,     NULL,    PREC_NONE},
  [TOKEN_ELSE]          = {NULL,     NULL,    PREC_NONE},
  [TOKEN_FALSE]         = {literal,  NULL,    PREC_NONE},
  [TOKEN_FOR]           = {NULL,     NULL,    PREC_NONE},
  [TOKEN_FUN]           = {NULL,     NULL,    PREC_NONE},
  [TOKEN_IF]            = {NULL,     NULL,    PREC_NONE},
  [TOKEN_NIL]           = {literal,  NULL,    PREC_NONE},
  [TOKEN_OR]            = {NULL,     or_,    	PREC_OR},
  [TOKEN_PRINT]         = {NULL,     NULL,    PREC_NONE},
  [TOKEN_RETURN]        = {NULL,     NULL,    PREC_NONE},
  [TOKEN_SUPER]         = {NULL,     NULL,    PREC_NONE},
  [TOKEN_THIS]          = {NULL,     NULL,    PREC_NONE},
  [TOKEN_TRUE]          = {literal,  NULL,    PREC_NONE},
  [TOKEN_VAR]           = {NULL,     NULL,    PREC_NONE},
  [TOKEN_WHILE]         = {NULL,     NULL,    PREC_NONE},
  [TOKEN_ERROR]         = {NULL,     NULL,    PREC_NONE},
  [TOKEN_EOF]           = {NULL,     NULL,    PREC_NONE},
>>>>>>> d566cde4
};

/** Parses any expressions at the same precidence level or higher. 
 * Used to ensure the other parse functions do not greedily parse an entire expression.
 *
 * @param[in] precidence The precidence level to parse at or above.
 */
static void parsePrecidence(Precidence precidence) {

	// Parsing a prefix operator
	advance(); // Pass operator
	ParseFn prefixRule = getRule(parser.previous.type)->prefix; // Get prefix rule for operator just passed
	if (prefixRule == NULL) { // If there is no prefix rule for the operator, show an error
		error("Expected expression"); // Literals parse through the table, so by definition the expression must start with a 'unary'
		return;
	}

	// Tells prefix if it allowed to parse a '=' assignment. Also usable for infix '[', if I ever get there...
	bool canAssign = precidence <= PREC_ASSIGNMENT; // Whether we are at a low enough precidence to allow assignment in prefix

	// Call whatever function was retrieved
	prefixRule(canAssign);

	// While the precidence of the currently examined token is equal or greater than the input precidence, parse it
	// Loop relies on precidence being available and above the set precidence. If an unrecognized operator is found (has PREC_NONE in table), the function will end.
	while (precidence <= getRule(parser.current.type)->precidence) {
		advance(); // Get operator into parser.previous
		ParseFn infixRule = getRule(parser.previous.type)->infix;
		infixRule(canAssign);
	}

	// Catch the case where the parser gets stuck with an unparsable '=' in one pass.
	if (canAssign && match(TOKEN_EQUAL)) {
		error("Invalid assignment target.");
	}
}

/** Retrieve the parse rule based off the input token type.
 * 
 * @param[in] type The token type to retrieve information from.
 * @return ParseRule pointer to the prefix, infix and infix precidence information of a token.
 */
static ParseRule* getRule(TokenType type) {
	// Function exists to allow `binary` et al. functions access to `rules` singleton
	return &rules[type];
}

/** Parses an expression starting at the lowest available precidence.5
 * 
 */
static void expression() {
	// Lowest precidence is assignment, so this expression call will parse the entire expression
	parsePrecidence(PREC_COMMA); //! THIS MUST BE KEPT UP TO DATE WHEN NEW PRECIDENCE LEVELS ARE ADDED
}

// ~ Statements

/** Parses a statement ending semicolon. If in REPL mode, the semicolon is optional.
 * 
 * @return true if a semicolon was found, false if not.
 */
static bool REPLSemicolon() {
	if (!vm.isREPL || !check(TOKEN_EOF)) {
		consume(TOKEN_SEMICOLON, "Expected ';' after statement.");
	}
	return parser.previous.type == TOKEN_SEMICOLON;
}

/** Parses a block of statements.
 * @details
 * Assumes the '}' has already been consumed.
 */
static void block() {
	while (!check(TOKEN_RIGHT_CURLY) && !check(TOKEN_EOF)) {
		declaration();
	}

	consume(TOKEN_RIGHT_CURLY, "Expected '}' after block.");
}

/** Parses a print statement.
 * @details
 * Assumes that the 'print' keyword has already been consumed.
 *
 */
static void printStatement() {
	expression();
	REPLSemicolon(); // consume(TOKEN_SEMICOLON, "Expected ';' after value.");
	emitByte(OP_PRINT);
}

/** Parses an expression statement.
 * 
 */
static void expressionStatement() {
	expression();
	if (!REPLSemicolon())
		emitByte(OP_POPREPL);
	else
		emitByte(OP_POP);
}

/** Parses an if statement with optional else.
 * @pre Assumes the 'if' keyword has already been consumed.
 */
static void ifStatement() {
	consume(TOKEN_LEFT_PAREN, "Expected '(' after 'if'.");
	expression(); // Condition. Is left on the stack.
	consume(TOKEN_RIGHT_PAREN, "Expected ')' after condition.");

	int thenJump = emitJump(OP_JUMP_IF_FALSE); // Instruction to jump if stack top is false. Saves the offset to be filled in later.
	emitByte(OP_POP); // Pop condition. Done before any true branch code.
	statement();

	int elseJump = emitJump(OP_JUMP); // Create the unconditional jump instruction for the true branch to be filled in later.
	
	patchJump(thenJump); // Replace the placeholder instruction with the actual jump amount
	emitByte(OP_POP); // Pop at start of else. NOTE: makes an implicit else branch
	
	if (match(TOKEN_ELSE)) {
		statement();
	}

	patchJump(elseJump);
}

/** Parses a new variable declaration.
 * @pre Assumes that the 'var' keyword has already been consumed.
 */
static void varDeclaration() {
	// If local, place on stack and update locals array
	// If global, put identifier string on stack
	uint8_t global = parseVariable("Expecteded variable name.", false);

	// Check for initializer expression
	if (match(TOKEN_EQUAL)) {
		expression();
	} else {
		emitByte(OP_NIL);
	}

	REPLSemicolon(); // consume(TOKEN_SEMICOLON, "Expected ';' after variable declaration.");
	// If local, do nothing
	// If global, emit bytecode to store the value in the global table
	defineVariable(global, false);
}

/** Parses a new variable declaration.
 * @pre Assumes that the 'var' keyword has already been consumed.
 */
static void letDeclaration() {
	uint8_t global = parseVariable("Expecteded constant name.", true);

	// Check for initializer expression
	if (match(TOKEN_EQUAL)) {
		expression();
	} else {
		error("Expected constant initializer.");
	}

	REPLSemicolon(); // consume(TOKEN_SEMICOLON, "Expected ';' after variable declaration.");
	defineVariable(global, true);
}

/** Parses a funciton declaration.
 * @details
 * Assumes that the 'fun' keyword has already been consumed.
 */
static void funDeclaration() {
	uint8_t global = parseVariable("Expected function name.");
	markInitialized(); // Allow recursion
	function(TYPE_FUNCTION); // Functions are first class, so this simply places one on the stack
	defineVariable(global); // Define the variable;
}

/** Parses an while statement.
 * @pre Assumes the 'while' keyword has already been consumed.
 */
static void whileStatement() {
	int loopStart = currentChunk()->count; // Save the current byte offset for the loop start.
	int oldLoop = current->recentLoop; // Save the position of the previous loop
	int oldBreak = current->numBreak;
	current->recentLoop = loopStart; // Set the destination for any 'continue' statements.
	consume(TOKEN_LEFT_PAREN, "Expected '(' after 'while'.");
	expression();
	consume(TOKEN_RIGHT_PAREN, "Expected ')' after condition.");

	int exitJump = emitJump(OP_JUMP_IF_FALSE);
	emitByte(OP_POP); // Pop condition
	statement(); // Do anything in the while loop
	emitLoop(loopStart); // Jump back to the start of the loop

	patchJump(exitJump);
	emitByte(OP_POP); // Pop condition
	
	// Go for the different of the current number of breaks minus the number of old breaks (gives number of new ones)
	// Patch here b/c nothing should be on the stack and want to avoid the OP_POP produced by the end of the loop
	patchBreaks(oldBreak);
	current->recentLoop = oldLoop; // Restore the previous 'loop scope'
}

/** Parses a for loop.
 * @pre Assumes the 'for' keyword has already been consumed.
 */
static void forStatement() {
	beginScope(); // Begin a new scope for the loop
	consume(TOKEN_LEFT_PAREN, "Expected '(' after 'for'.");

	// Optional initializer
	if (match(TOKEN_SEMICOLON)) {
		// No initializer
	} else if (match(TOKEN_VAR)) {
		varDeclaration();
	} else {
		expressionStatement();
	}
	
	// Optional condition
	int loopStart = currentChunk()->count;
	int exitJump = -1;
	if (!match(TOKEN_SEMICOLON)) { // If no condition, this will consume the ';'
		expression();
		consume(TOKEN_SEMICOLON, "Expected ';' after loop condition.");
		
		exitJump = emitJump(OP_JUMP_IF_FALSE);
		emitByte(OP_POP); // Pop condition
	}

	// Optional increment
	// Works by jumping OVER the increment, executing the body, and then returning to the increment. After that, it jumps to the condition
	if (!match(TOKEN_RIGHT_PAREN)) {
		int bodyJump = emitJump(OP_JUMP); // Skip the increment for now
		int incrementStart = currentChunk()->count;
		expression();
		emitByte(OP_POP); // Pop expr. statement result
		consume(TOKEN_RIGHT_PAREN, "Expected ')' after for clauses.");

		emitLoop(loopStart); // Jump back to the condition. If condition is not there, it will jump to the unconditional jump to the body
		loopStart = incrementStart; // Body will now jump to the increment start
		patchJump(bodyJump); // Jump here to execute the body
	}
	
	int oldLoop = current->recentLoop; // Save the old loop position in case it is needed
	int oldBreak = current->numBreak;
	current->recentLoop = loopStart; // loop set will be the condition or the increment if it exists

	// Body and jump back to condition
	statement();
	emitLoop(loopStart);

	if (exitJump != -1) {
		patchJump(exitJump);
		emitByte(OP_POP); // Pop condition
	}

	// Go for the different of the current number of breaks minus the number of old breaks (gives number of new ones)
	// Patch here b/c nothing should be on the stack and want to avoid the OP_POP produced by the end of the loop
	patchBreaks(oldBreak);
	current->recentLoop = oldLoop; // Restore the previous 'loop scope'
	
	endScope();
}

<<<<<<< HEAD
/** Parses a continue statement
 * @pre The 'continue' keyword has already been consumed.
 */
static void continueStatement() {
	if (current->recentLoop == -1) {
		error("Cannot continue outside of a loop.");
	}

	// Unconditional jump back to top of the loop
	emitLoop(current->recentLoop);
	REPLSemicolon();
}

/** Parses a continue statement
 * @pre The 'break' keyword has already been consumed.
 */
static void breakStatement() {
	if (current->recentLoop == -1) {
		error("Cannot break outside of a loop.");
	}

	prematureEndScope();
	int bodyJump = emitJump(OP_JUMP);
	if (current->numBreak >= MAX_BREAKS) {
		error("Cannot have more than 255 breaks in a loop.");
	}
	current->recentBreak[current->numBreak++] = bodyJump;
	REPLSemicolon();
}

/** Parses a switch statement and corresponding cases.
 * @details
 * Switch statements allow for fall through and break's.
 */
static void switchStatement() {
	consume(TOKEN_LEFT_PAREN, "Expect '(' after 'switch'.");
	expression();
	declareUnnamedVariable(true);
	consume(TOKEN_RIGHT_PAREN, "Expect ')' after value.");
	consume(TOKEN_LEFT_CURLY, "Expect '{' before switch cases.");

#define BEFORE_CASE 0
#define BEFORE_DEFAULT 1
#define AFTER_DEFAULT 2
	
	int state = 0; // 0: before all cases, 1: before default, 2: after default.
  int caseEnds[MAX_CASES];
  int caseCount = 0;
	int previousCaseSkip = -1;
	int previousSkipForward = -1;
	int oldBreak = current->numBreak;
	int oldLoop = current->recentLoop;
	current->recentLoop = currentChunk()->count;

  while (!match(TOKEN_RIGHT_CURLY) && !check(TOKEN_EOF)) {
    if (match(TOKEN_CASE) || match(TOKEN_DEFAULT)) {
      TokenType caseType = parser.previous.type;

      if (state == AFTER_DEFAULT) {
        error("Can't have another case or default after the default case.");
      }

      if (state == BEFORE_DEFAULT) {
        // At the end of the previous case, jump over the others.
				caseEnds[caseCount++] = emitJump(OP_JUMP);

        // Patch its condition to jump to the next case (this one).
        patchJump(previousCaseSkip);
        emitByte(OP_POP);
			}

      if (caseType == TOKEN_CASE) {
        // See if the case is equal to the value.
        emitByte(OP_DUP);
        parsePrecidence(PREC_OPTIONAL+1); // Exclude ':' from parsing
        emitByte(OP_EQUAL);

        consume(TOKEN_COLON, "Expect ':' after case value.");

				// Jump if the case doesn't match
				previousCaseSkip = emitJump(OP_JUMP_IF_FALSE);
				// Pop the comparison result.
        emitByte(OP_POP);

				// Jump here if you came from elsewhere
				if (state == BEFORE_DEFAULT)
					patchJump(caseEnds[caseCount-1]);

				// Change state after all checks are done
				state = BEFORE_DEFAULT;

      } else {
				// If cases exist before, flow here
				if (state == BEFORE_DEFAULT)
					patchJump(caseEnds[caseCount-1]);
				
				consume(TOKEN_COLON, "Expect ':' after default.");
				previousCaseSkip = -1;
				
				state = AFTER_DEFAULT;
      }
    } else {
      // Otherwise, it's a statement inside the current case.
      if (state == BEFORE_CASE) {
        error("Can't have statements before any case.");
      }
      statement();
    }
  }

  // If we ended without a default case, patch its condition jump.
  if (state == BEFORE_DEFAULT) {
    // emitByte(OP_POP);
    patchJump(previousCaseSkip);
  }

	patchBreaks(oldBreak);
	current->recentLoop = oldLoop;
	emitByte(OP_POP); // The switch value.

#undef BEFORE_CASE 
#undef BEFORE_DEFAULT 
#undef AFTER_DEFAULT 
=======
static void returnStatement() {
	if (current->type == TYPE_SCRIPT) {
		error("Cannot return from top-level code.");
	}
	if (match(TOKEN_SEMICOLON)) {
		emitReturn();
	} else {
		expression();
		consume(TOKEN_SEMICOLON, "Expected ';' after return value.");
		emitByte(OP_RETURN);
	}
>>>>>>> d566cde4
}

/** Parses a statement.
 */
static void statement() {
	if (match(TOKEN_PRINT)) {
		printStatement();
	} else if (match(TOKEN_LEFT_CURLY)) {
		beginScope();
		block();
		endScope();
	} else if (match(TOKEN_IF)) {
		ifStatement();
	} else if (match(TOKEN_WHILE)) {
		whileStatement();
	} else if (match(TOKEN_FOR)) {
		forStatement();
<<<<<<< HEAD
	} else if (match(TOKEN_CONTINUE)) {
		continueStatement();
	} else if (match(TOKEN_BREAK)) {
		breakStatement();
	} else if (match(TOKEN_SWITCH)) {
		beginScope();
		switchStatement();
		endScope();
=======
	} else if (match(TOKEN_RETURN)) {
		returnStatement();
>>>>>>> d566cde4
	} else {
		expressionStatement();
	}
}

/** Parses a declaration statement.
 * 
 */
static void declaration() {
	if (match(TOKEN_VAR)) {
		varDeclaration();
<<<<<<< HEAD
	} else if (match(TOKEN_LET)) {
		letDeclaration();
=======
	} else if (match(TOKEN_FUN)) {
		funDeclaration();
>>>>>>> d566cde4
	} else {
		statement();
	}
	
	if (parser.panicMode)
		synchronize();
}

//~ Compilation Functions

ObjFunction* compile(const char* source) {
	initScanner(source);
	Compiler compiler;
	initCompiler(&compiler, TYPE_SCRIPT);

	// Initialize the parser
	parser.hadError = false;
	parser.panicMode = false;

	advance(); // 'Prime' the scanner

	// A program is a series of declaration
	while (!match(TOKEN_EOF)) {
		declaration();
	}

<<<<<<< HEAD
	endCompiler();
	return !parser.hadError;
}

// print "Consume " + "This"; var a = 9; print a; a = 1; print a;
=======
	ObjFunction* function = endCompiler();
	return parser.hadError ? NULL : function;
}
>>>>>>> d566cde4
<|MERGE_RESOLUTION|>--- conflicted
+++ resolved
@@ -85,35 +85,25 @@
  * @note The size of locals should be the exact same size as the stack. If one changes, the other must as well.
  */
 typedef struct {
-<<<<<<< HEAD
+	struct Compiler* enclosing;		//* The compiler before the current one.
+	ObjFunction* function;				//* The function being compiled.
+	FunctionType type;						//* The type of function being compiled.
+	
 	Local locals[UINT8_COUNT]; 		//* Array of local variables. Length is fixed at 256 due to 8 bit indexes.
 	int localCount; 							//* Number of local variables currently in scope.
 	int scopeDepth; 							//* Depth of of the scope where the compiler currently is. How 'far' the scope is from the global scope.
+
 	int recentLoop;								//* The most recent loop position
 	int numBreak;									//* The number of break positions
 	int recentBreak[MAX_BREAKS];	//* The most recent break position
-=======
-	struct Compiler* enclosing;	//* The compiler before the current one.
-	ObjFunction* function;			//* The function being compiled.
-	FunctionType type;					//* The type of function being compiled.
-	
-	Local locals[UINT8_COUNT]; 	//* Array of local variables. Length is fixed at 256 due to 8 bit indexes.
-	int localCount; 						//* Number of local variables currently in scope.
-	int scopeDepth; 						//* Depth of of the scope where the compiler currently is. How 'far' the scope is from the global scope.
->>>>>>> d566cde4
 } Compiler;
 
 // Parser singleton.
 Parser parser;
 // Current compiler singleton.
 Compiler* current = NULL;
-<<<<<<< HEAD
-// The chunk which is currently getting bytecode emitted to it.
-Chunk* compilingChunk;
 // Unamed var counter
 char unamedVarCounter = '0';
-=======
->>>>>>> d566cde4
 
 // Forward declares to allow references.
 static void expression();
@@ -452,7 +442,7 @@
 	current->locals[current->localCount - 1].depth = current->scopeDepth;
 }
 
-/** Emits 2 bytes to define a new global variable.
+/** Marks a variable as ready for use. If a global, a definition opcode is emitted. If a local, the variable is marked as initialized.
  * 
  * @param[in] global The index to the constant pool location of the global variable's name.
  */
@@ -820,7 +810,9 @@
 	uint8_t argCount = 0;
 	if (!check(TOKEN_RIGHT_PAREN)) {
 		do {
-			expression();
+			// Disallow comma expressions
+			parsePrecidence(PREC_COMMA+1);
+			// expression();
 			argCount++;
 			if (argCount >= 255) { // b/c using uint8_t exclusively
 				error("Cannot have more than 255 arguments.");
@@ -945,6 +937,7 @@
 	Compiler compiler;
 	initCompiler(&compiler, type);
 	beginScope();
+	bool constParams = false;
 
 	// Parse the parameter list
 	consume(TOKEN_LEFT_PAREN, "Expect '(' after function name.");
@@ -954,8 +947,8 @@
 			if (current->function->arity > 255) {
 				error("Cannot have more than 255 parameters.");
 			}
-			uint8_t constant = parseVariable("Expect parameter name.");
-			defineVariable(constant); // Do not initialize. Initialization will occur when passing functions
+			uint8_t constant = parseVariable("Expect parameter name.", constParams);
+			defineVariable(constant, constParams); // Do not initialize. Initialization will occur when passing functions
 		} while (match(TOKEN_COMMA));
 	}
 	consume(TOKEN_RIGHT_PAREN, "Expect ')' after parameters.");
@@ -977,9 +970,8 @@
  * Precidence column is used for the infix precedence of the operator. If some prefix (or postfix) operators had different precidence levels, their precidences would
  * also need to be stored.
  */
-<<<<<<< HEAD
 ParseRule rules[] = {  // PREFIX     INFIX    		PRECIDENCE (INFIX) */
-	[TOKEN_LEFT_PAREN]    = {grouping, NULL,    		PREC_NONE},
+	[TOKEN_LEFT_PAREN]    = {grouping, call,    		PREC_CALL},
   [TOKEN_RIGHT_PAREN]   = {NULL,     NULL,    		PREC_NONE},
   [TOKEN_LEFT_CURLY]    = {NULL,     NULL,    		PREC_NONE}, 
   [TOKEN_RIGHT_CURLY]   = {NULL,     NULL,    		PREC_NONE},
@@ -1028,49 +1020,6 @@
   [TOKEN_DEFAULT]       = {NULL,     NULL,    		PREC_NONE},
   [TOKEN_ERROR]         = {NULL,     NULL,    		PREC_NONE},
   [TOKEN_EOF]           = {NULL,     NULL,    		PREC_NONE},
-=======
-ParseRule rules[] = {  // PREFIX     INFIX    PRECIDENCE (INFIX) */
-	[TOKEN_LEFT_PAREN]    = {grouping, call,    PREC_CALL},
-  [TOKEN_RIGHT_PAREN]   = {NULL,     NULL,    PREC_NONE},
-  [TOKEN_LEFT_CURLY]    = {NULL,     NULL,    PREC_NONE}, 
-  [TOKEN_RIGHT_CURLY]   = {NULL,     NULL,    PREC_NONE},
-  [TOKEN_COMMA]         = {NULL,     NULL,    PREC_NONE},
-  [TOKEN_DOT]           = {NULL,     NULL,    PREC_NONE},
-  [TOKEN_MINUS]         = {unary,    binary,  PREC_TERM},
-  [TOKEN_PLUS]          = {NULL,     binary,  PREC_TERM},
-  [TOKEN_SEMICOLON]     = {NULL,     NULL,    PREC_NONE},
-  [TOKEN_SLASH]         = {NULL,     binary,  PREC_FACTOR},
-  [TOKEN_STAR]          = {NULL,     binary,  PREC_FACTOR},
-  [TOKEN_BANG]          = {unary,    NULL,    PREC_NONE},
-  [TOKEN_BANG_EQUAL]    = {NULL,     binary,  PREC_EQUALITY},
-  [TOKEN_EQUAL]         = {NULL,     NULL,    PREC_NONE},
-  [TOKEN_EQUAL_EQUAL]   = {NULL,     binary,  PREC_EQUALITY},
-  [TOKEN_GREATER]       = {NULL,     binary,  PREC_COMPARISON},
-  [TOKEN_GREATER_EQUAL] = {NULL,     binary,  PREC_COMPARISON},
-  [TOKEN_LESSER]        = {NULL,     binary,  PREC_COMPARISON},
-  [TOKEN_LESSER_EQUAL]  = {NULL,     binary,  PREC_COMPARISON},
-  [TOKEN_IDENTIFIER]    = {variable, NULL,    PREC_NONE},
-	[TOKEN_STRING]        = {string,   NULL,    PREC_NONE},
-  [TOKEN_NUMBER]        = {number,   NULL,    PREC_NONE}, // Literals also appear as an 'operator
-  [TOKEN_AND]           = {NULL,     and_,    PREC_AND},
-  [TOKEN_CLASS]         = {NULL,     NULL,    PREC_NONE},
-  [TOKEN_ELSE]          = {NULL,     NULL,    PREC_NONE},
-  [TOKEN_FALSE]         = {literal,  NULL,    PREC_NONE},
-  [TOKEN_FOR]           = {NULL,     NULL,    PREC_NONE},
-  [TOKEN_FUN]           = {NULL,     NULL,    PREC_NONE},
-  [TOKEN_IF]            = {NULL,     NULL,    PREC_NONE},
-  [TOKEN_NIL]           = {literal,  NULL,    PREC_NONE},
-  [TOKEN_OR]            = {NULL,     or_,    	PREC_OR},
-  [TOKEN_PRINT]         = {NULL,     NULL,    PREC_NONE},
-  [TOKEN_RETURN]        = {NULL,     NULL,    PREC_NONE},
-  [TOKEN_SUPER]         = {NULL,     NULL,    PREC_NONE},
-  [TOKEN_THIS]          = {NULL,     NULL,    PREC_NONE},
-  [TOKEN_TRUE]          = {literal,  NULL,    PREC_NONE},
-  [TOKEN_VAR]           = {NULL,     NULL,    PREC_NONE},
-  [TOKEN_WHILE]         = {NULL,     NULL,    PREC_NONE},
-  [TOKEN_ERROR]         = {NULL,     NULL,    PREC_NONE},
-  [TOKEN_EOF]           = {NULL,     NULL,    PREC_NONE},
->>>>>>> d566cde4
 };
 
 /** Parses any expressions at the same precidence level or higher. 
@@ -1240,10 +1189,11 @@
  * Assumes that the 'fun' keyword has already been consumed.
  */
 static void funDeclaration() {
-	uint8_t global = parseVariable("Expected function name.");
+	bool constFunc = false;
+	uint8_t global = parseVariable("Expected function name.", constFunc);
 	markInitialized(); // Allow recursion
 	function(TYPE_FUNCTION); // Functions are first class, so this simply places one on the stack
-	defineVariable(global); // Define the variable;
+	defineVariable(global, constFunc); // Define the variable;
 }
 
 /** Parses an while statement.
@@ -1334,7 +1284,6 @@
 	endScope();
 }
 
-<<<<<<< HEAD
 /** Parses a continue statement
  * @pre The 'continue' keyword has already been consumed.
  */
@@ -1379,77 +1328,77 @@
 #define BEFORE_CASE 0
 #define BEFORE_DEFAULT 1
 #define AFTER_DEFAULT 2
-	
+
 	int state = 0; // 0: before all cases, 1: before default, 2: after default.
-  int caseEnds[MAX_CASES];
-  int caseCount = 0;
+	int caseEnds[MAX_CASES];
+	int caseCount = 0;
 	int previousCaseSkip = -1;
 	int previousSkipForward = -1;
 	int oldBreak = current->numBreak;
 	int oldLoop = current->recentLoop;
 	current->recentLoop = currentChunk()->count;
 
-  while (!match(TOKEN_RIGHT_CURLY) && !check(TOKEN_EOF)) {
-    if (match(TOKEN_CASE) || match(TOKEN_DEFAULT)) {
-      TokenType caseType = parser.previous.type;
-
-      if (state == AFTER_DEFAULT) {
-        error("Can't have another case or default after the default case.");
-      }
-
-      if (state == BEFORE_DEFAULT) {
-        // At the end of the previous case, jump over the others.
+	while (!match(TOKEN_RIGHT_CURLY) && !check(TOKEN_EOF)) {
+		if (match(TOKEN_CASE) || match(TOKEN_DEFAULT)) {
+			TokenType caseType = parser.previous.type;
+
+			if (state == AFTER_DEFAULT) {
+				error("Can't have another case or default after the default case.");
+			}
+
+			if (state == BEFORE_DEFAULT) {
+				// At the end of the previous case, jump over the others.
 				caseEnds[caseCount++] = emitJump(OP_JUMP);
 
-        // Patch its condition to jump to the next case (this one).
-        patchJump(previousCaseSkip);
-        emitByte(OP_POP);
+				// Patch its condition to jump to the next case (this one).
+				patchJump(previousCaseSkip);
+				emitByte(OP_POP);
 			}
 
-      if (caseType == TOKEN_CASE) {
-        // See if the case is equal to the value.
-        emitByte(OP_DUP);
-        parsePrecidence(PREC_OPTIONAL+1); // Exclude ':' from parsing
-        emitByte(OP_EQUAL);
-
-        consume(TOKEN_COLON, "Expect ':' after case value.");
+			if (caseType == TOKEN_CASE) {
+				// See if the case is equal to the value.
+				emitByte(OP_DUP);
+				parsePrecidence(PREC_OPTIONAL + 1); // Exclude ':' from parsing
+				emitByte(OP_EQUAL);
+
+				consume(TOKEN_COLON, "Expect ':' after case value.");
 
 				// Jump if the case doesn't match
 				previousCaseSkip = emitJump(OP_JUMP_IF_FALSE);
 				// Pop the comparison result.
-        emitByte(OP_POP);
+				emitByte(OP_POP);
 
 				// Jump here if you came from elsewhere
 				if (state == BEFORE_DEFAULT)
-					patchJump(caseEnds[caseCount-1]);
+					patchJump(caseEnds[caseCount - 1]);
 
 				// Change state after all checks are done
 				state = BEFORE_DEFAULT;
 
-      } else {
+			} else {
 				// If cases exist before, flow here
 				if (state == BEFORE_DEFAULT)
-					patchJump(caseEnds[caseCount-1]);
-				
+					patchJump(caseEnds[caseCount - 1]);
+
 				consume(TOKEN_COLON, "Expect ':' after default.");
 				previousCaseSkip = -1;
-				
+
 				state = AFTER_DEFAULT;
-      }
-    } else {
-      // Otherwise, it's a statement inside the current case.
-      if (state == BEFORE_CASE) {
-        error("Can't have statements before any case.");
-      }
-      statement();
-    }
-  }
-
-  // If we ended without a default case, patch its condition jump.
-  if (state == BEFORE_DEFAULT) {
-    // emitByte(OP_POP);
-    patchJump(previousCaseSkip);
-  }
+			}
+		} else {
+			// Otherwise, it's a statement inside the current case.
+			if (state == BEFORE_CASE) {
+				error("Can't have statements before any case.");
+			}
+			statement();
+		}
+	}
+
+	// If we ended without a default case, patch its condition jump.
+	if (state == BEFORE_DEFAULT) {
+		// emitByte(OP_POP);
+		patchJump(previousCaseSkip);
+	}
 
 	patchBreaks(oldBreak);
 	current->recentLoop = oldLoop;
@@ -1458,7 +1407,8 @@
 #undef BEFORE_CASE 
 #undef BEFORE_DEFAULT 
 #undef AFTER_DEFAULT 
-=======
+}
+
 static void returnStatement() {
 	if (current->type == TYPE_SCRIPT) {
 		error("Cannot return from top-level code.");
@@ -1470,7 +1420,6 @@
 		consume(TOKEN_SEMICOLON, "Expected ';' after return value.");
 		emitByte(OP_RETURN);
 	}
->>>>>>> d566cde4
 }
 
 /** Parses a statement.
@@ -1488,7 +1437,6 @@
 		whileStatement();
 	} else if (match(TOKEN_FOR)) {
 		forStatement();
-<<<<<<< HEAD
 	} else if (match(TOKEN_CONTINUE)) {
 		continueStatement();
 	} else if (match(TOKEN_BREAK)) {
@@ -1497,10 +1445,8 @@
 		beginScope();
 		switchStatement();
 		endScope();
-=======
 	} else if (match(TOKEN_RETURN)) {
 		returnStatement();
->>>>>>> d566cde4
 	} else {
 		expressionStatement();
 	}
@@ -1512,13 +1458,10 @@
 static void declaration() {
 	if (match(TOKEN_VAR)) {
 		varDeclaration();
-<<<<<<< HEAD
 	} else if (match(TOKEN_LET)) {
 		letDeclaration();
-=======
 	} else if (match(TOKEN_FUN)) {
 		funDeclaration();
->>>>>>> d566cde4
 	} else {
 		statement();
 	}
@@ -1545,14 +1488,8 @@
 		declaration();
 	}
 
-<<<<<<< HEAD
-	endCompiler();
-	return !parser.hadError;
-}
-
-// print "Consume " + "This"; var a = 9; print a; a = 1; print a;
-=======
 	ObjFunction* function = endCompiler();
 	return parser.hadError ? NULL : function;
 }
->>>>>>> d566cde4
+
+// print "Consume " + "This"; var a = 9; print a; a = 1; print a;