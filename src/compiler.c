--- conflicted
+++ resolved
@@ -327,21 +327,18 @@
  * @param[in] global The index to the constant pool location of the global variable's name.
  */
 static void defineVariable(uint8_t global) {
-<<<<<<< HEAD
+	// If a local, don't put into constant pool
+	if (current->scopeDepth > 0) {
+		markInitialized();
+		return; // locals dont need any new bytes b/c their value is already on top of the stack
+	}
+	
 	if (global > CONST_TO_LONG_CONST) {
 		emitBytes(OP_DEFINE_GLOBAL_LONG, (uint8_t) (global & 0xff));
 		emitBytes((uint8_t) ((global >> 8) & 0xff), (uint8_t) ((global >> 16) & 0xff));
 	} else {
 		emitBytes(OP_DEFINE_GLOBAL, global);
 	}
-=======
-	// If a local, don't put into constant pool
-	if (current->scopeDepth > 0) {
-		markInitialized();
-		return; // locals dont need any new bytes b/c their value is already on top of the stack
-	}
-	emitBytes(OP_DEFINE_GLOBAL, global);
->>>>>>> 44537eb9
 }
 
 /** Creates a string constant for an identifier, places it in the constant pool, and returns the index of the constant.
@@ -395,42 +392,37 @@
  * @param[in] name The name of the variable to retrieve.
  */
 static void namedVariable(Token name, bool canAssign) {
-<<<<<<< HEAD
-	int index = identifierConstant(&name); // Store copy of identifier used in the constant pool. Used to look up value at runtime
+	uint8_t getOp, setOp;
+	// Attempt to find local with name
+	int index = resolveLocal(current, &name);
+	
+	if (index != -1) {
+		getOp = OP_GET_LOCAL;
+		setOp = OP_SET_LOCAL;
+	} else {
+		index = identifierConstant(&name);
+		if (index > CONST_TO_LONG_CONST) {
+			getOp = OP_GET_GLOBAL_LONG;
+			setOp = OP_SET_GLOBAL_LONG;
+		} else {
+			getOp = OP_GET_GLOBAL;
+			setOp = OP_SET_GLOBAL;
+		}
+	}
 
 	if (canAssign && match(TOKEN_EQUAL)) { // Check if it should be a setter right before we emit the opcode
 		expression();
 		if (index > CONST_TO_LONG_CONST) {
-			emitBytes(OP_SET_GLOBAL_LONG, (uint8_t) (index & 0xff));
+			emitBytes(setOp, (uint8_t) (index & 0xff));
 			emitBytes((uint8_t) ((index >> 8) & 0xff), (uint8_t) ((index >> 16) & 0xff));
 		}	else
-			emitBytes(OP_SET_GLOBAL, (uint8_t) index);
+			emitBytes(setOp, (uint8_t) index);
 	} else {
 		if (index > CONST_TO_LONG_CONST) {
-			emitBytes(OP_GET_GLOBAL_LONG, (uint8_t) (index & 0xff));
+			emitBytes(getOp, (uint8_t) (index & 0xff));
 			emitBytes((uint8_t) ((index >> 8) & 0xff), (uint8_t) ((index >> 16) & 0xff));
 		} else
-			emitBytes(OP_GET_GLOBAL, (uint8_t) index);
-=======
-	uint8_t getOp, setOp;
-	// Attempt to find local with name
-	int arg = resolveLocal(current, &name);
-
-	if (arg != -1) {
-		getOp = OP_GET_LOCAL;
-		setOp = OP_SET_LOCAL;
-	} else {
-		arg = identifierConstant(&name);
-		getOp = OP_GET_GLOBAL;
-		setOp = OP_SET_GLOBAL;
-	}
-
-	if (canAssign && match(TOKEN_EQUAL)) { // Check if it should be a setter right before we emit the opcode
-		expression();
-		emitBytes(setOp, (uint8_t) arg);
-	} else {
-		emitBytes(getOp, (uint8_t) arg);
->>>>>>> 44537eb9
+			emitBytes(getOp, (uint8_t) index);
 	}
 }
 
@@ -773,7 +765,6 @@
 
 // ~ Statements
 
-<<<<<<< HEAD
 /** Parses a statement ending semicolon. If in REPL mode, the semicolon is optional.
  * 
  */
@@ -781,7 +772,8 @@
 	if (!vm.isREPL || !check(TOKEN_EOF)) {
 		consume(TOKEN_SEMICOLON, "Expected ';' after statement.");
 	}
-=======
+}
+
 /** Parses a block of statements.
  * @details
  * Assumes the '}' has already been consumed.
@@ -792,7 +784,6 @@
 	}
 
 	consume(TOKEN_RIGHT_CURLY, "Expected '}' after block.");
->>>>>>> 44537eb9
 }
 
 /** Parses a print statement.
