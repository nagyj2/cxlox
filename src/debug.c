#include <stdio.h>

#include "debug.h"
#include "value.h"

void disassembleChunk(Chunk *chunk, const char *name) {
	printf("== %s ==\n", name);

	for (int offset = 0; offset < chunk->count; ) {
		// Set offset via disassemble chunk b/c instructions have different lengths
		offset = disassembleInstruction(chunk, offset);
	}
}

/* Decodes an instruction which has no extra data. Opcode is the only data for this instruction. */
static int simpleInstruction(const char *name, int offset) {
	printf("%s\n", name);
	return offset + 1;
}

/* Decodes an instruction which is followed by an index to the constant pool. */
static int constantInstruction(const char *name, Chunk *chunk, int offset) {
	uint8_t constantIndex = chunk->code[offset + 1];
	printf("%-16s %4d '", name, constantIndex);
	printValue(chunk->constants.values[constantIndex]);
	printf("'\n");

	return offset + 2; // Return forward 2 spaces b/c opcode and index need to be skipped
}

/* Decodes an instruction which is followed by a long index. */
static int constantLongInstruction(const char *name, Chunk *chunk, int offset) {
	int constantIndex = (chunk->code[offset + 1]) |
											(chunk->code[offset + 2] << 8) |
											(chunk->code[offset + 3] << 16); // Reassemble number from the 3 parts
	printf("%-16s %4d '", name, constantIndex);
	printValue(chunk->constants.values[constantIndex]);
	printf("'\n");

	return offset + 4; // Return forward 4 bytes
}

int disassembleInstruction(Chunk *chunk, int offset) {
	printf("%04d ", offset); // Display instruction offset
	int line = getLine(chunk, offset); // B/c we now have a helper, we need to use that to get the proper line number
	if (offset > 0 && line == getLine(chunk, offset - 1)) {
		printf("   | ");
	} else {
		printf("%4d ", line);
	}

	uint8_t instruction = chunk->code[offset]; // Retrieve opcode
	switch (instruction) {
		case OP_RETURN:
			return simpleInstruction("OP_RETURN", offset);
		case OP_ADD:
			return simpleInstruction("OP_ADD", offset);
		case OP_SUBTRACT:
			return simpleInstruction("OP_SUBTRACT", offset);
		case OP_MULTIPLY:
			return simpleInstruction("OP_MULTIPLY", offset);
		case OP_DIVIDE:
			return simpleInstruction("OP_DIVIDE", offset);
		case OP_CONSTANT:
			return constantInstruction("OP_CONSTANT", chunk, offset);
<<<<<<< HEAD
		case OP_CONSTANT_LONG:
			return constantLongInstruction("OP_CONSTANT_LONG", chunk, offset);
=======
		case OP_NEGATE:
			return simpleInstruction("OP_NEGATE", offset);
>>>>>>> 1b825007
		default:
			printf("Unknown opcode %d\n", instruction);
			return offset + 1;
	}
}<|MERGE_RESOLUTION|>--- conflicted
+++ resolved
@@ -63,13 +63,10 @@
 			return simpleInstruction("OP_DIVIDE", offset);
 		case OP_CONSTANT:
 			return constantInstruction("OP_CONSTANT", chunk, offset);
-<<<<<<< HEAD
 		case OP_CONSTANT_LONG:
 			return constantLongInstruction("OP_CONSTANT_LONG", chunk, offset);
-=======
 		case OP_NEGATE:
 			return simpleInstruction("OP_NEGATE", offset);
->>>>>>> 1b825007
 		default:
 			printf("Unknown opcode %d\n", instruction);
 			return offset + 1;
