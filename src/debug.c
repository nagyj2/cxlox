--- conflicted
+++ resolved
@@ -39,7 +39,6 @@
 	return offset + 2; // Return forward 2 spaces b/c opcode and index need to be skipped
 }
 
-<<<<<<< HEAD
 /* Decodes an instruction which is followed by a long index. */
 static int constantLongInstruction(const char *name, Chunk *chunk, int offset) {
 	int constantIndex = (chunk->code[offset + 1]) |
@@ -51,14 +50,12 @@
 
 	return offset + 4; // Return forward 4 bytes
 }
-=======
+
 static int byteInstruction(const char* name, Chunk* chunk, int offset) {
 	uint8_t slot = chunk->code[offset + 1];
-	printf("%-16s %4d\n", name, slot);
+	printf("%-24s %4d\n", name, slot);
 	return offset + 2;
 }
-
->>>>>>> 44537eb9
 
 int disassembleInstruction(Chunk *chunk, int offset) {
 	printf("%04d ", offset); // Display instruction offset
