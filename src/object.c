#include <stdlib.h> // snprintf
#include <stdio.h>
#include <string.h>

#include "memory.h"
#include "object.h"
#include "table.h"
#include "value.h"
#include "vm.h"

// Maximum string length when converting a number to a string
#define MAX_INT_STRLEN 50

// Allocates a new object with the given object prototype. Allows to type as input instead of raw size to support additions to the struct easily.
#define ALLOCATE_OBJ(type, objectType) \
	(type*) allocateObject(sizeof(type), objectType)

//~ Helper

/** Generates the FNV-1a hash value for a given character array and length.
 * 
 * @param[in] key A key character array.
 * @param[in] length The length of the input character array.
 * @return uint32_t hash value.
 */
static uint32_t hashString(const char* key, int length) {
	uint32_t hash = 2166136261u;
	for (int i = 0; i < length; i++) {
		hash ^= (uint8_t) key[i];	// 'Mix' in the input
		hash *= 16777619;					// 'Scramble' the bits
	}
}

//~ String Initialization and Setup

/** Allocates memory for a lox object based on the size and assigns an object type.
 * Also initializes the base object fields.
 *
 * @param[in] size The size of the object to allocate in bytes.
 * @param[in] type The type to assign to the new object.
 * @return Obj pointer to the newly allocated object.
 */
static Obj* allocateObject(size_t size, ObjType type) {
	Obj* object = (Obj*) reallocate(NULL, 0, size);
	object->type = type;

	// Set the new object list head to the new object
	object->next = vm.objects;
	vm.objects = object;

	return object;
}

/** Create a lox string object from a character array and length. The string is only pointed to by this object, so it must be freed by the string. 
 * Assumes that the input char array is null terminated and is not shared with any other pointer.
 *
 * @param[in] chars The characters to use in the string.
 * @param[in] length The length of the string.
 * @return ObjString* representing the lox string.
 */
static ObjString* allocateString(char* chars, int length, uint32_t hash) {
	// Allocate a single string object. The char array input has been previously allocated.
	ObjString* string = ALLOCATE_OBJ(ObjString, OBJ_STRING);
	string->length = length;
	string->chars = chars;
	string->hash = hash;
	tableSet(&vm.strings, string, NIL_VAL); // Intern the string for future lookups
	return string;
}

ObjString* takeString(char* chars, int length) {
<<<<<<< HEAD
	// Create a new object and set the pointer to input char array
	return allocateString(chars, length);
=======
	// Find the hash of the string
	uint32_t hash = hashString(chars, length);
	// Check to see if the string has been interned. If so, free the given string and return the existing pointer
	ObjString* interned = tableFindString(&vm.strings, chars, length, hash);
	if (interned != NULL) {
		FREE_ARRAY(char, chars, length + 1);
		return interned;
	}
	// Create and return the new string with the input char array
	return allocateString(chars, length, hash);
>>>>>>> 02c1c657
}

ObjString* copyString(const char* chars, int length) {
	// Calculate the string hash
	uint32_t hash = hashString(chars, length);
	// 'Cheat' by returning interned strings before allocating if possible
	ObjString* interned = tableFindString(&vm.strings, chars, length, hash);
	if (interned != NULL) return interned;
	// Allocate space for the copy of the chars plus the terminator. This will give the string object sole ownership of the string
	char* heapChars = ALLOCATE(char, length + 1);
	// Copy the source string lexeme into the new buffer
	memcpy(heapChars, chars, length);
	// Add the terminator
	heapChars[length] = '\0';
	// Create new ObjString object
	return allocateString(heapChars, length, hash);
}

//~ Utility Functions

void printObject(Value value) {
	switch (OBJ_TYPE(value)) {
		case OBJ_STRING:
			printf("%s", AS_CSTRING(value));
			break;
	}
}

ObjString* toObjString(Value value) {
	switch (value.type) {
		case VAL_NUMBER: {
			// todo: currently assumes largest required
			char* buffer = malloc(sizeof(char) * MAX_INT_STRLEN); // allocate room for new text
			// todo : memory leak?
			int size = snprintf(buffer, MAX_INT_STRLEN, "%g", AS_NUMBER(value)); // copy over number text

			return takeString(buffer, size);
		}
		case VAL_BOOL: {
			if (AS_BOOL(value))
				return takeString("true", 4);
			else
				return takeString("false", 5);
		}
		case VAL_NIL:
			return takeString("nil", 3);
		case VAL_OBJ: {
			switch (OBJ_TYPE(value)) {
				case OBJ_STRING:
					return AS_STRING(value);
				default: // Impossible
					printf("Cannot convert to a string: %d\n'", OBJ_TYPE(value));
					return takeString("??", 2);
			}
		}
		default:
			printf("Expected a string, but got ");
			printValue(value);
			printf("\n");
			return NULL;
	}
}<|MERGE_RESOLUTION|>--- conflicted
+++ resolved
@@ -69,10 +69,6 @@
 }
 
 ObjString* takeString(char* chars, int length) {
-<<<<<<< HEAD
-	// Create a new object and set the pointer to input char array
-	return allocateString(chars, length);
-=======
 	// Find the hash of the string
 	uint32_t hash = hashString(chars, length);
 	// Check to see if the string has been interned. If so, free the given string and return the existing pointer
@@ -83,7 +79,6 @@
 	}
 	// Create and return the new string with the input char array
 	return allocateString(chars, length, hash);
->>>>>>> 02c1c657
 }
 
 ObjString* copyString(const char* chars, int length) {
