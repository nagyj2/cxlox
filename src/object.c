--- conflicted
+++ resolved
@@ -112,15 +112,11 @@
 	string->length = length;
 	string->chars = chars;
 	string->hash = hash;
-<<<<<<< HEAD
-	tableSet(&vm.strings, OBJ_VAL(string), NIL_VAL); // Intern the string for future lookups
-=======
 	
 	push(OBJ_VAL(string)); // Push for GC
-	tableSet(&vm.strings, string, NIL_VAL); // Intern the string for future lookups
+	tableSet(&vm.strings, OBJ_VAL(string), NIL_VAL); // Intern the string for future lookups
 	pop();
 	
->>>>>>> d7026129
 	return string;
 }
 
