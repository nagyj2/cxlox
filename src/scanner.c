#include <stdio.h>
#include <string.h>

#include "common.h"
#include "scanner.h"

/* Stores the state of the scanner. Scanner is a global singleton */
typedef struct {
	const char* start; 		//* The beginning position of the current lexeme.
	const char* current; 	//* The current char being examined.
	int line; 						//* The source line being read.
} Scanner;

// Like the VM, initialize a global scanner to reduce number of function inputs. "Scanner's lexeme" refers to the characters between the start and current state positions.
Scanner scanner;

//~ Helper Functions

/** Returns whether the scanner is at the end of the input character stream.
 * 
 * @return true if the scanner has finished with the character steam.
 * @return false if there is at least one more character in the stream.
 */
static bool isAtEnd() {
	return *scanner.current == '\0';
}

/** Turns the currently pointed to position in the scanner into a token and returns it. Source lexeme is the characters between the scanner's start position and current position.
 * 
 * @param[in] type The type to assign to the token.
 * @return Token representing the current source lexeme.
 */
static Token makeToken(TokenType type) {
	Token token;
	token.type = type;
	token.start = scanner.start;
	token.length = (int) (scanner.current - scanner.start);
	token.line = scanner.line;
	return token;
}

/** Create an error token with a lexeme matching the input message. Used to indicate an error in the scanning process.
 * 
 * @param[in] message The message the token will point to. Must be a constant string.
 * @return Token representing the error encountered.
 */
static Token errorToken(const char* message) {
	Token token;
	token.type = TOKEN_ERROR;
	token.start = message;
	token.length = (int) strlen(message);
	token.line = scanner.line;
	return token;
}

/** Advance the scanner forward one token and return the character positioned there. Updated the global scanner state.
 * 
 * @return char which followed the current character.
 */
static char advance() {
	scanner.current++;
	return scanner.current[-1];
}

/** Return whether the current character matches the input character. If it does, consume it. Updates the global scanner state.
 * 
 * @param[in] expected The character to test against.
 * @return true if the current character is the expected character. Will also consume the character.
 * @return false if the current character is not the expected character.
 */
static bool match(char expected) {
	if (isAtEnd()) return false;
	if (*scanner.current != expected) return false;
	scanner.current++;
	return true;
}

/** Return the currently pointed to character by the scanner.
 * 
 * @return char being pointed to.
 */
static char peek() {
	return *scanner.current;
}

/** Returns the character after the currently pointed to character.
 *
 * @return char following the current character being pointed to.
 */
static char peekNext() {
	if (isAtEnd()) return '\0';
	return scanner.current[1];
}

/** Parses a block comment. Assumes the '/*' has NOT been consumed.
 * 
 * @return true if the block comment was closed properly.
 * @return false if the block comment is not closed.
 */
static bool skipBlockComment() {
	advance(); // Consume the '/'
	advance(); // Consume the '*'
	int nesting = 1;
	while (true) {
		if (isAtEnd())
			return false;
		char c = advance();

		if (c == '*' && match('/')) nesting--;
		else if (c == '/' && match('*')) nesting++;

		if (c == '\n') 		scanner.line++;
		if (nesting == 0)	return true;
	}
}


/** Consume all whitespace characters and comments until a non-whitespace/ non-comment character is encountered. 
 * Updates the global scanner state.
 */
static void skipWhitespace() {
	// Go until default case is reached
	for (;;) {
		char c = peek();
		switch (c) {
			case ' ':
			case '\r':
			case '\t':
				advance();
				break;
			case '\n':
				scanner.line++;
				advance();
				break;
			case '/':
				if (peekNext() == '/') { // Ensure it is '//' and not '/'
					// Comment goes until the end of the line.
					while (peek() != '\n' && !isAtEnd())
						advance();
<<<<<<< HEAD
					advance(); // Skip the newline
				} else if (peekNext() == '*') {
					skipBlockComment();
=======
					if (peek() == '\n')
						scanner.line++;
					advance();
>>>>>>> 0b526d10
				} else {
					return;
				}
				break;
			default:
				return;
		}
	}
}

/** Returns whether the input character is a digit.
 * 
 * @param[in] c The character to check.
 * @return true if the character is a digit.
 * @return false if the character is not a digit.
 */
static bool isDigit(char c) {
	return c >= '0' && c <= '9';
}

/** Returns whether the input character is a letter.
 * 
 * @param[in] c The character to check.
 * @return true if the character is a letter.
 * @return false if the character is not a letter.
 */
static bool isAlpha(char c) {
	return  (c >= 'a' && c <= 'z') ||
					(c >= 'A' && c <= 'Z') ||
					 c == '_';
}

/** Returns the token type of an examined keyword or the IDENTIFIER token. 
 * Compares scanner's current lexeme to the input keyword to determine if there is a match.
 * If there is a match the token type representing the keyword is returned. Otherwise the IDENTIFIER token type is returned.
 *
 * @param[in] start The number of characters already compared from the keyword.
 * @param[in] length The number of characters left to compare in the keyword.
 * @param[in] rest The keyword characters left to compare themselves.
 * @param[in] type The type of keyword to return if a match is found.
 * @return @p type TokenType if a match is found or IDENTIFIER.
 */
static TokenType checkKeyword(int start, int length, const char* rest, TokenType type) {
	if (scanner.current - scanner.start == start + length &&
		memcmp(scanner.start + start, rest, length) == 0) {
		return type;
	}

	return TOKEN_IDENTIFIER;
}

/** Determines if the scanner's lexeme is a keyword and returns the appropriate token type or the IDENTIFIER token type.
 * 
 * @return TokenType if the corresponding keyword or identifier.
 */
static TokenType identifierType() {
	// Split on the first character of the lexeme
	switch (scanner.start[0]) {
		case 'a': return checkKeyword(1, 2, "nd", TOKEN_AND);
		case 'c': return checkKeyword(1, 4, "lass", TOKEN_CLASS);
		case 'e': return checkKeyword(1, 3, "lse", TOKEN_ELSE);
		case 'f': {
			// Examine next char (if present) to know which words to search for.
			if (scanner.current - scanner.start > 1) {
				switch (scanner.start[1]) {
					case 'a': return checkKeyword(2, 3, "lse", TOKEN_FALSE);
					case 'o': return checkKeyword(2, 1, "r", TOKEN_FOR);
					case 'u': return checkKeyword(2, 1, "n", TOKEN_FUN);
				}
			}
			break;
		}
		case 'i': return checkKeyword(1, 1, "f", TOKEN_IF);
		case 'n': return checkKeyword(1, 2, "il", TOKEN_NIL);
		case 'o': return checkKeyword(1, 1, "r", TOKEN_OR);
		case 'p': return checkKeyword(1, 4, "rint", TOKEN_PRINT);
		case 'r': return checkKeyword(1, 5, "eturn", TOKEN_RETURN);
		case 's': return checkKeyword(1, 4, "uper", TOKEN_SUPER);
		case 't': {
			if (scanner.current - scanner.start > 1) {
				switch (scanner.start[1]) {
					case 'h': return checkKeyword(2, 2, "is", TOKEN_THIS);
					case 'r': return checkKeyword(2, 2, "ue", TOKEN_TRUE);
				}
			}
			break;
		}
		case 'v': return checkKeyword(1, 2, "ar", TOKEN_VAR);
		case 'w': return checkKeyword(1, 4, "hile", TOKEN_WHILE);
	}
	// If no matches were found, the identifier was scanned
	return TOKEN_IDENTIFIER;
}

//~ Literal Parsing Functions

/** Parses a string and returns a corresponding string token. The token points to the position in the scanner source code memory where the lexeme is.
 * Updates the global scanner state.
 *
 * @return Token representing the string.
 */
static Token string() {
	// This loop will put the entire string into the buffer between scanner start and current.
	while (peek() != '"' && !isAtEnd()) {
		if (peek() == '\n')
			scanner.line++;
		advance();
	}

	if (isAtEnd())
		return errorToken("Unertminated string.");

	advance(); // The terminating '"'
	return makeToken(TOKEN_STRING);
}

/** Parse a decimal or integer number and returns a corresponding number token. The token points to the position in the scanner source code memory where the lexeme is. 
 * Updates the global scanner state.
 *
 * @return Token representing the number.
 */
static Token number() {
	while (isDigit(peek()))
		advance();

	// Look for a fractional part.
	if (peek() == '.' && isDigit(peekNext())) {
		// Consume '.'
		advance();
		while (isDigit(peek()))
			advance();
	}

	return makeToken(TOKEN_NUMBER);
}

/** Parse an identifier (or keyword) and returns the corresponding token. The token points to the position in the scanner source code memory where the lexeme is.
 * Updates the global scanner state.
 *
 * @return Token representing the keyword or identifier.
 */
static Token identifier() {
	while (isAlpha(peek()) || isDigit(peek()))
		advance();
	return makeToken(identifierType());
}

//~ Main Functions

void initScanner(const char* source) {
	scanner.start = source;
	scanner.current = source;
	scanner.line = 1;
}

Token scanToken() {
	skipWhitespace();
	scanner.start = scanner.current; // Remember the start of the token

	if (isAtEnd())
		return makeToken(TOKEN_EOF);

	char c = advance(); // Get first character

	if (isAlpha(c))
		return identifier();

	if (isDigit(c))
		return number();

	switch (c) {
		// Single character tokens
		case '(': return makeToken(TOKEN_LEFT_PAREN);
		case ')': return makeToken(TOKEN_RIGHT_PAREN);
		case '{': return makeToken(TOKEN_LEFT_CURLY);
		case '}': return makeToken(TOKEN_RIGHT_CURLY);
		case ';': return makeToken(TOKEN_SEMICOLON);
		case ',': return makeToken(TOKEN_COMMA);
		case '.': return makeToken(TOKEN_DOT);
		case '-': return makeToken(TOKEN_MINUS);
		case '+': return makeToken(TOKEN_PLUS);
		case '*': return makeToken(TOKEN_STAR);
		case '/': return makeToken(TOKEN_SLASH);
		case '?': return makeToken(TOKEN_QUESTION);
		case ':': return makeToken(TOKEN_COLON);

		// Multi-character tokens
		case '!':
			return makeToken(match('=') ? TOKEN_BANG_EQUAL : TOKEN_BANG);
		case '=':
			return makeToken(match('=') ? TOKEN_EQUAL_EQUAL : TOKEN_EQUAL);
		case '<':
			return makeToken(match('=') ? TOKEN_LESSER_EQUAL : TOKEN_LESSER);
		case '>':
			return makeToken(match('=') ? TOKEN_GREATER_EQUAL : TOKEN_GREATER);

		// Literals
		case '"':
			return string();
	}

	// printf("Unexpected character> '%c'\n", c);
	return errorToken("Unexpected character.");
}<|MERGE_RESOLUTION|>--- conflicted
+++ resolved
@@ -137,15 +137,11 @@
 					// Comment goes until the end of the line.
 					while (peek() != '\n' && !isAtEnd())
 						advance();
-<<<<<<< HEAD
+					if (peek() == '\n')
+						scanner.line++;
 					advance(); // Skip the newline
 				} else if (peekNext() == '*') {
 					skipBlockComment();
-=======
-					if (peek() == '\n')
-						scanner.line++;
-					advance();
->>>>>>> 0b526d10
 				} else {
 					return;
 				}
