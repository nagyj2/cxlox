--- conflicted
+++ resolved
@@ -23,14 +23,6 @@
 	size_t fileSize = ftell(file); // Get file size in bytes
 	rewind(file);
 
-<<<<<<< HEAD
-	writeConstant(&chunk, 1.0, 1);
-	writeConstant(&chunk, 2.0, 1);
-	writeChunk(&chunk, OP_MULTIPLY, 1);
-	writeConstant(&chunk, 3.0, 1);
-	writeChunk(&chunk, OP_ADD, 1);
-	writeChunk(&chunk, OP_RETURN, 1);
-=======
 	char* buffer = (char*) malloc(fileSize + 1); // Allocate space for source + 1
 	if (buffer == NULL) {
 		fprintf(stderr, "Not enough memory to read '%s'.", path);
@@ -64,7 +56,6 @@
 		interpret(line);
 	}
 }
->>>>>>> 742fd7f7
 
 /** Runs a lox source file. Dynamically allocates memory.
  * 
