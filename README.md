--- conflicted
+++ resolved
@@ -13,13 +13,9 @@
                | statement
 varDecl       := "var" IDENTIFIER ["=" expression] ";"
 funDecl       := "fun" IDENTIFIER "(" [IDENTIFIER ("," IDENTIFIER)*] ")" "{" declaration* "}"
-<<<<<<< HEAD
 letDecl       := "let" IDENTIFIER "=" expression ";"
-classDecl     := "class" IDENTIFIER "{" "}"
-=======
-classDecl     := "class" IDENTIFIER "{" methodDecl "}"
+classDecl     := "class" IDENTIFIER ["<-" IDENTIFIER] "{" methodDecl "}"
 methodDecl    := IDENT "(" [IDENTIFIER ("," IDENTIFIER)*] ")" "{" declaration* "}"
->>>>>>> cbfb8e8f
 statement     := exprStmt
                | printStmt
                | blockStmt
@@ -43,7 +39,7 @@
 switchStmt    := "switch" "(" expr ")" "{" switchCase* defaultCase? "}"
 switchCase    := "case" conditional ":" statement*
 defaultCase   := "default" ":" statement*
-delStmt       := "del" IDENT ("." IDENT)+ ";"
+delStmt       := "del" IDENT (("." | ".?") IDENT)+ ";"
 expr          := comma
 comma         := optional ("," optional)*
 assignment    := IDENTIFIER ("=" | "+=" | "-=" | "*=" | "/=") assignment
