--- conflicted
+++ resolved
@@ -7,37 +7,29 @@
 ```
 program       := declaration*
 declaration   := varDecl
-<<<<<<< HEAD
+               | funDecl
                | letDecl
                | statement
 varDecl       := "var" IDENTIFIER ["=" expression] ";"
+funDecl       := "fun" IDENTIFIER "(" [IDENTIFIER ("," IDENTIFIER)*] ")" "{" declaration* "}"
 letDecl       := "let" IDENTIFIER "=" expression ";"
-=======
-               | funDecl
-               | statement
-varDecl       := "var" IDENTIFIER ["=" expression] ";"
-funDecl       := "fun" IDENTIFIER "(" [IDENTIFIER ("," IDENTIFIER)*] ")" "{" declaration* "}"
->>>>>>> d566cde4
 statement     := exprStmt
                | printStmt
                | blockStmt
                | ifStmt
                | whileStmt
                | forStmt
-<<<<<<< HEAD
+               | returnStmt
                | breakStmt
                | continueStmt
                | switchStmt
-=======
-               | returnStmt
->>>>>>> d566cde4
 exprStmt      := expr ";"
 printStmt     := "print" expr ";"
 blockStmt     := "{" declaration* "}"
 ifStmt        := "if" "(" expr ")" statement ["else" statement]
 whileStmt     := "while" "(" expr ")" statement
 forStmt       := "for" "(" (expr | varDecl)? ";" expr? ";" expr? ")" statement
-<<<<<<< HEAD
+returnStmt    := "return" expr? ";"
 breakStmt     := "break" ";"
 continueStmt  := "continue" ";"
 switchStmt    := "switch" "(" expr ")" "{" switchCase* defaultCase? "}"
@@ -49,19 +41,13 @@
                | optional
 optional      := conditional (":" optional)?
 conditional   := equality ("?" equality)?
-=======
-returnStmt    := "return" expr? ";"
-expr          := assignment
-assignment    := IDENTIFIER "=" assignment
-               | equality
->>>>>>> d566cde4
 equality      := comparison (("==" | "!=") comparison)*
 comparison    := addition (("<" | ">" | "<=" | ">=") addition)*
 addition      := multiply  (("+" | "-") multiply)*
 multiply 	    := unary (("*" | "/") unary)*
 unary         := ( "!" | "-") unary
                | call
-call          := primary ["(" [expr ("," expr)*)] ")"]
+call          := primary ("(" [expr ("," expr)*)] ")")*
 primary       := NUMBER
                | STRING
                | IDENTIFIER
