--- conflicted
+++ resolved
@@ -14,17 +14,13 @@
 							 | blockStmt
 exprStmt      := expr ";"
 printStmt     := "print" expr ";"
-<<<<<<< HEAD
+blockStmt     := "{" declaration* "}"
 expr          := comma
 comma				  := optional ("," optional)*
-=======
-blockStmt     := "{" declaration* "}"
-expr          := assignment
->>>>>>> 44537eb9
 assignment    := IDENTIFIER "=" assignment
                | optional
 optional      := conditional (":" optional)?
-conditional   := equality ("?" equality)
+conditional   := equality ("?" equality)?
 equality      := comparison (("==" | "!=") comparison)*
 comparison    := addition (("<" | ">" | "<=" | ">=") addition)*
 addition      := multiply  (("+" | "-") multiply )*
