--- conflicted
+++ resolved
@@ -256,7 +256,6 @@
 var oops = Oops();
 oops.field();
 
-<<<<<<< HEAD
 // Inheritance
 
 class Doughnut {
@@ -340,8 +339,6 @@
 print p?.b != nil;
 print p?.c == nil;
 
-print "Done";
-=======
 // Benchmark Hash Table Probing
 // class Zoo{
 // 	init(){
@@ -364,9 +361,9 @@
 // var zoo = Zoo();
 // var sum = 0;
 // var times = 0;
-// var start = clock();
-
-// while (clock() - start < 10) {
+// var start = ticks();
+
+// while (ticks() - start < 10) {
 // 	sum = sum + zoo.ant()
 // 						+ zoo.banana()
 // 						+ zoo.tuna()
@@ -376,7 +373,8 @@
 // 	times = times + 1;
 // }
 
-// print clock() - start;
+// print ticks() - start;
 // print times;
 // print sum;
->>>>>>> 6dc26960
+
+// print "Done";