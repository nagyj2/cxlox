fun mathops(){
  // Test unary minus

  -1 == -1;
  --1 == 1;
  -0 == 0;
  0 == -1;

  // Test addition sign

  1 + 1 == 2;
  1.0 + 1 == 2;
  1 + 1.0 == 2;
  1.0 + 1.0 == 2;
  -1 + 1 == 0;
  1.5 + 1.0 == 2.5;
  1.5 + 1.5 == 3.0;
  1 + 2 + 3 == 6;
  6 == 1 + 2 + 3;

  // Test subtraction sign

  1 - 1 == 0;
  1.0 - 1 == 0;
  1 - 1.0 == 0;
  1.0 - 1.0 == 0;
  -1 - 1 == -2;
  -1 - -1 == 0;
  1.5 - 1.0 == 0.5;
  1.5 - 2.5 == 1.0;
  1 - 2 - 3 == -4;
  0 == 3 - 2 - 1;

  // Test multiplication sign

  1 * 1 == 1;
  1.0 * 2 == 2;
  2 * 2.0 == 4;
  1.5 * 4.0 == 6;
  -1 * 1 == -1;
  1.5 * 1.0 == 1.5;
  1.5 * 1.5 == 2.25;
  1 * 2 * 3 == 6;
  1 * 2 * -3 == -6;
  -2 * -3 == 6;

  // Test division sign

  1 / 1 == 1;
  1.0 / 2 == 0.5;
  2 / 2.0 == 1;
  1.5 / 4.0 == 0.375;
  -1 / 1 == -1;
  1.5 / 1.0 == 1.5;
  1.5 / 1.5 == 1;
  1 / 2 / 4 == 0.125;
  1 / -2 / 4 == -0.125;
}

mathops();

var a;
var b;
fun basicops(){
  // Printing

  print 4;
  print 4.0;
  print -4;
  print 2.0 + 2;
  print "2 + 2";
  print true;

  // Variables

  a= nil;
  a == nil;
  a == a;
  print a;

  a = 2;
  print a == 2;
  print a == a;
  print a = true;

  // Local Variables

  a = 5;
  {
    print a == 5;
    var b = 10;
    print b == 10;

    a = 20;
    print a == 20;
    b = 30;
    print b == 30;

    var c = a = b;
    print a == 30;
    print b == 30;
    print c == 30;
    // var b = 0; // error - already defined
  }

  print a == 30;

  // Logical operators

  a = true;
  print a and true;
  print !(a and false);
  print a or true;
  print a or false;

  a = false;
  print (a and true) == false;
  print !(a and false) == true;
  print (a or true) == true;
  print (a or false) == false;

  // Branching

  a = true;
  if (a) {
    print a;
  }

  a = false;
  if (a == false) {
    print a == false;
  }

  if (a) {
    print !a;
  } else {
    print !a;
  }

  a = 2;
  if (a == 1) {
    print a != 2;
  } else if (a == 2) {
    print a == 2;
  } else {
    print a != 2;
  }

  a = true;
  b = false;
  if (a) {
    if (b)
      print a and b;
    else
      print a and !b;
  } else {
    if (b)
      print !a and b;
    else
      print !a and !b;
  }

  // While loops

  a = 0;
  while (a < 10) {
    print a;
    a = a + 1;
  }

  a = 0; 
  var flag = false;
  while (a < 10 and !flag) {
    a = a + 1;
    if (a == 5) {
      flag = true;
    }
  }
  print a == 5;
}

basicops();

// For loops

for (var i = 0; i < 10; i = i + 1) {
	print i;
}

var flag = false;
for (var i = 0; i < 10 and !flag; i = i + 1) {
	if (i == 4) {
		a = 4;
		flag = true;
	}
}
print a == 4;

// Functions

fun max(a,b) {
	if (a > b) {
		return a;
	} else {
		return b;
	}
}

fun fib(n) {
	if (n <= 1) {
		return 1;
	} else {
		return fib(n-1) + fib(n-2);
	}
}

print max(8,2);
print fib(6);

// Native Functions

<<<<<<< HEAD
print isnum(8);
print isnum(8.0);
print !isnum("8");

print isstr("8") and !isstr(8) and isbool(true);
ticks();
print "Date is now " + date();

print "Done";
=======

print clock();

// Closures

fun makeMultiplier(a,b){
  fun dofunc(methodname){
    if (methodname == "resule") {
      return a * b;
    } else if (methodname == "add-a"){
      fun adda(value){
        a = a + value;
      }
      return adda;
    } else if (methodname == "add-b"){
      fun addb(value){
        b = b + value;
      }
      return addb;
    } else {
      return nil;
    }
  }
  return dofunc;
}

var m = makeMultiplier(1,5);
m("add-a")(5);
print m("resule") == 30;
m("add-b")(-6);
print m("resule") == -6;

fun makeVector(x,y){
  fun vector(method){
    if (method == "x")
      return x;
    else if (method == "y")
      return y;
    else if (method == "add") {
      fun addVector(other){
        return makeVector(x + other("x"), y + other("y"));
      }
      return addVector;
    }
  }
  return vector;
}

var v1 = makeVector(2,6);
var v2 = makeVector(3,-2);

var v3 = v1("add")(v2);
print v3("x") == 5;
print v3("y") == 4;
>>>>>>> 3cdcced2
<|MERGE_RESOLUTION|>--- conflicted
+++ resolved
@@ -1,287 +1,289 @@
-fun mathops(){
-  // Test unary minus
-
-  -1 == -1;
-  --1 == 1;
-  -0 == 0;
-  0 == -1;
-
-  // Test addition sign
-
-  1 + 1 == 2;
-  1.0 + 1 == 2;
-  1 + 1.0 == 2;
-  1.0 + 1.0 == 2;
-  -1 + 1 == 0;
-  1.5 + 1.0 == 2.5;
-  1.5 + 1.5 == 3.0;
-  1 + 2 + 3 == 6;
-  6 == 1 + 2 + 3;
-
-  // Test subtraction sign
-
-  1 - 1 == 0;
-  1.0 - 1 == 0;
-  1 - 1.0 == 0;
-  1.0 - 1.0 == 0;
-  -1 - 1 == -2;
-  -1 - -1 == 0;
-  1.5 - 1.0 == 0.5;
-  1.5 - 2.5 == 1.0;
-  1 - 2 - 3 == -4;
-  0 == 3 - 2 - 1;
-
-  // Test multiplication sign
-
-  1 * 1 == 1;
-  1.0 * 2 == 2;
-  2 * 2.0 == 4;
-  1.5 * 4.0 == 6;
-  -1 * 1 == -1;
-  1.5 * 1.0 == 1.5;
-  1.5 * 1.5 == 2.25;
-  1 * 2 * 3 == 6;
-  1 * 2 * -3 == -6;
-  -2 * -3 == 6;
-
-  // Test division sign
-
-  1 / 1 == 1;
-  1.0 / 2 == 0.5;
-  2 / 2.0 == 1;
-  1.5 / 4.0 == 0.375;
-  -1 / 1 == -1;
-  1.5 / 1.0 == 1.5;
-  1.5 / 1.5 == 1;
-  1 / 2 / 4 == 0.125;
-  1 / -2 / 4 == -0.125;
-}
-
-mathops();
-
-var a;
-var b;
-fun basicops(){
-  // Printing
-
-  print 4;
-  print 4.0;
-  print -4;
-  print 2.0 + 2;
-  print "2 + 2";
-  print true;
-
-  // Variables
-
-  a= nil;
-  a == nil;
-  a == a;
-  print a;
-
-  a = 2;
-  print a == 2;
-  print a == a;
-  print a = true;
-
-  // Local Variables
-
-  a = 5;
-  {
-    print a == 5;
-    var b = 10;
-    print b == 10;
-
-    a = 20;
-    print a == 20;
-    b = 30;
-    print b == 30;
-
-    var c = a = b;
-    print a == 30;
-    print b == 30;
-    print c == 30;
-    // var b = 0; // error - already defined
-  }
-
-  print a == 30;
-
-  // Logical operators
-
-  a = true;
-  print a and true;
-  print !(a and false);
-  print a or true;
-  print a or false;
-
-  a = false;
-  print (a and true) == false;
-  print !(a and false) == true;
-  print (a or true) == true;
-  print (a or false) == false;
-
-  // Branching
-
-  a = true;
-  if (a) {
-    print a;
-  }
-
-  a = false;
-  if (a == false) {
-    print a == false;
-  }
-
-  if (a) {
-    print !a;
-  } else {
-    print !a;
-  }
-
-  a = 2;
-  if (a == 1) {
-    print a != 2;
-  } else if (a == 2) {
-    print a == 2;
-  } else {
-    print a != 2;
-  }
-
-  a = true;
-  b = false;
-  if (a) {
-    if (b)
-      print a and b;
-    else
-      print a and !b;
-  } else {
-    if (b)
-      print !a and b;
-    else
-      print !a and !b;
-  }
-
-  // While loops
-
-  a = 0;
-  while (a < 10) {
-    print a;
-    a = a + 1;
-  }
-
-  a = 0; 
-  var flag = false;
-  while (a < 10 and !flag) {
-    a = a + 1;
-    if (a == 5) {
-      flag = true;
-    }
-  }
-  print a == 5;
-}
-
-basicops();
-
-// For loops
-
-for (var i = 0; i < 10; i = i + 1) {
-	print i;
-}
-
-var flag = false;
-for (var i = 0; i < 10 and !flag; i = i + 1) {
-	if (i == 4) {
-		a = 4;
-		flag = true;
-	}
-}
-print a == 4;
-
-// Functions
-
-fun max(a,b) {
-	if (a > b) {
-		return a;
-	} else {
-		return b;
-	}
-}
-
-fun fib(n) {
-	if (n <= 1) {
-		return 1;
-	} else {
-		return fib(n-1) + fib(n-2);
-	}
-}
-
-print max(8,2);
-print fib(6);
-
-// Native Functions
-
-<<<<<<< HEAD
-print isnum(8);
-print isnum(8.0);
-print !isnum("8");
-
-print isstr("8") and !isstr(8) and isbool(true);
-ticks();
-print "Date is now " + date();
-
-print "Done";
-=======
-
-print clock();
-
-// Closures
-
-fun makeMultiplier(a,b){
-  fun dofunc(methodname){
-    if (methodname == "resule") {
-      return a * b;
-    } else if (methodname == "add-a"){
-      fun adda(value){
-        a = a + value;
-      }
-      return adda;
-    } else if (methodname == "add-b"){
-      fun addb(value){
-        b = b + value;
-      }
-      return addb;
-    } else {
-      return nil;
-    }
-  }
-  return dofunc;
-}
-
-var m = makeMultiplier(1,5);
-m("add-a")(5);
-print m("resule") == 30;
-m("add-b")(-6);
-print m("resule") == -6;
+// fun mathops(){
+//   // Test unary minus
+
+//   -1 == -1;
+//   --1 == 1;
+//   -0 == 0;
+//   0 == -1;
+
+//   // Test addition sign
+
+//   1 + 1 == 2;
+//   1.0 + 1 == 2;
+//   1 + 1.0 == 2;
+//   1.0 + 1.0 == 2;
+//   -1 + 1 == 0;
+//   1.5 + 1.0 == 2.5;
+//   1.5 + 1.5 == 3.0;
+//   1 + 2 + 3 == 6;
+//   6 == 1 + 2 + 3;
+
+//   // Test subtraction sign
+
+//   1 - 1 == 0;
+//   1.0 - 1 == 0;
+//   1 - 1.0 == 0;
+//   1.0 - 1.0 == 0;
+//   -1 - 1 == -2;
+//   -1 - -1 == 0;
+//   1.5 - 1.0 == 0.5;
+//   1.5 - 2.5 == 1.0;
+//   1 - 2 - 3 == -4;
+//   0 == 3 - 2 - 1;
+
+//   // Test multiplication sign
+
+//   1 * 1 == 1;
+//   1.0 * 2 == 2;
+//   2 * 2.0 == 4;
+//   1.5 * 4.0 == 6;
+//   -1 * 1 == -1;
+//   1.5 * 1.0 == 1.5;
+//   1.5 * 1.5 == 2.25;
+//   1 * 2 * 3 == 6;
+//   1 * 2 * -3 == -6;
+//   -2 * -3 == 6;
+
+//   // Test division sign
+
+//   1 / 1 == 1;
+//   1.0 / 2 == 0.5;
+//   2 / 2.0 == 1;
+//   1.5 / 4.0 == 0.375;
+//   -1 / 1 == -1;
+//   1.5 / 1.0 == 1.5;
+//   1.5 / 1.5 == 1;
+//   1 / 2 / 4 == 0.125;
+//   1 / -2 / 4 == -0.125;
+// }
+
+// mathops();
+
+// var a;
+// var b;
+// fun basicops(){
+//   // Printing
+
+//   print 4;
+//   print 4.0;
+//   print -4;
+//   print 2.0 + 2;
+//   print "2 + 2";
+//   print true;
+
+//   // Variables
+
+//   a= nil;
+//   a == nil;
+//   a == a;
+//   print a;
+
+//   a = 2;
+//   print a == 2;
+//   print a == a;
+//   print a = true;
+
+//   // Local Variables
+
+//   a = 5;
+//   {
+//     print a == 5;
+//     var b = 10;
+//     print b == 10;
+
+//     a = 20;
+//     print a == 20;
+//     b = 30;
+//     print b == 30;
+
+//     var c = a = b;
+//     print a == 30;
+//     print b == 30;
+//     print c == 30;
+//     // var b = 0; // error - already defined
+//   }
+
+//   print a == 30;
+
+//   // Logical operators
+
+//   a = true;
+//   print a and true;
+//   print !(a and false);
+//   print a or true;
+//   print a or false;
+
+//   a = false;
+//   print (a and true) == false;
+//   print !(a and false) == true;
+//   print (a or true) == true;
+//   print (a or false) == false;
+
+//   // Branching
+
+//   a = true;
+//   if (a) {
+//     print a;
+//   }
+
+//   a = false;
+//   if (a == false) {
+//     print a == false;
+//   }
+
+//   if (a) {
+//     print !a;
+//   } else {
+//     print !a;
+//   }
+
+//   a = 2;
+//   if (a == 1) {
+//     print a != 2;
+//   } else if (a == 2) {
+//     print a == 2;
+//   } else {
+//     print a != 2;
+//   }
+
+//   a = true;
+//   b = false;
+//   if (a) {
+//     if (b)
+//       print a and b;
+//     else
+//       print a and !b;
+//   } else {
+//     if (b)
+//       print !a and b;
+//     else
+//       print !a and !b;
+//   }
+
+//   // While loops
+
+//   a = 0;
+//   while (a < 10) {
+//     print a;
+//     a = a + 1;
+//   }
+
+//   a = 0; 
+//   var flag = false;
+//   while (a < 10 and !flag) {
+//     a = a + 1;
+//     if (a == 5) {
+//       flag = true;
+//     }
+//   }
+//   print a == 5;
+// }
+
+// basicops();
+
+// // For loops
+
+// for (var i = 0; i < 10; i = i + 1) {
+// 	print i;
+// }
+
+// var flag = false;
+// for (var i = 0; i < 10 and !flag; i = i + 1) {
+// 	if (i == 4) {
+// 		a = 4;
+// 		flag = true;
+// 	}
+// }
+// print a == 4;
+
+// // Functions
+
+// fun max(a,b) {
+// 	if (a > b) {
+// 		return a;
+// 	} else {
+// 		return b;
+// 	}
+// }
+
+// fun fib(n) {
+// 	if (n <= 1) {
+// 		return 1;
+// 	} else {
+// 		return fib(n-1) + fib(n-2);
+// 	}
+// }
+
+// print max(8,2);
+// print fib(6);
+
+// // Expanded Native Functions
+
+// print isnum(8);
+// print isnum(8.0);
+// print !isnum("8");
+
+// print isstr("8") and !isstr(8) and isbool(true);
+// ticks();
+// print "Date is now " + date();
+
+// print ticks();
+
+// // Closures
+
+// fun makeMultiplier(a,b){
+//   fun dofunc(methodname){
+//     if (methodname == "resule") {
+//       return a * b;
+//     } else if (methodname == "add-a"){
+//       fun adda(value){
+//         a = a + value;
+//       }
+//       return adda;
+//     } else if (methodname == "add-b"){
+//       fun addb(value){
+//         b = b + value;
+//       }
+//       return addb;
+//     } else {
+//       return nil;
+//     }
+//   }
+//   return dofunc;
+// }
+
+// var m = makeMultiplier(1,5);
+// m("add-a")(5);
+// print m("resule") == 30;
+// m("add-b")(-6);
+// print m("resule") == -6;
 
 fun makeVector(x,y){
+  let z = 9;
   fun vector(method){
-    if (method == "x")
-      return x;
-    else if (method == "y")
-      return y;
-    else if (method == "add") {
-      fun addVector(other){
-        return makeVector(x + other("x"), y + other("y"));
-      }
-      return addVector;
+    z = method;
+    switch (method){
+      case "x":     return x; // return {->x};
+      case "y":     return y; // return {->y};
+      case "set-x": return {newx -> x = newx};
+      case "set-y": return {newy -> y = newy};
+      case "add":   return {other -> makeVector(x + other("x"), y + other("y"))};
+      case "mult":  return {other -> makeVector(x * other("x"), y * other("y"))};
+      default:      return nil;
     }
   }
   return vector;
 }
 
-var v1 = makeVector(2,6);
-var v2 = makeVector(3,-2);
-
-var v3 = v1("add")(v2);
+let v1 = makeVector(2,6);
+let v2 = makeVector(3,-2);
+
+let v3 = v1("add")(v2);
 print v3("x") == 5;
 print v3("y") == 4;
->>>>>>> 3cdcced2
+
+v3("set-x")(10);
+print v3("x") == 10;
+print v3("y") == 4;
+
+print "Done";