#ifndef clox_vm_h
#define clox_vm_h

#include "chunk.h"
#include "table.h"
#include "value.h"
#include "object.h"

// Maximum call depth.
#define FRAMES_MAX 64
// Maximum size of the stack because each call can only index UINT8_COUNT locals.
#define STACK_MAX (FRAMES_MAX * UINT8_COUNT)

/** Each function invocation creates a call frame which keeps track of properties used by a function call.
 */
typedef struct {
	ObjClosure* closure;		//* The closure being called. Instruction pointer can be accessed through the function's chunk
	uint8_t* ip;						//* Current execution location within the chunk.
	Value* slots;						//* The first slot on the stack which the function can use.
} CallFrame;

/* State information of the VM. VM is a global singleton. */
typedef struct {
	Value stack[STACK_MAX]; //* The entire argument stack.
	Value* stackTop;				//* Pointer to the slot just PAST the top of the stack. 
	CallFrame frames[FRAMES_MAX];	//* The call stack.
	int frameCount;					//* Number of frames on the call stack.
	Obj* objects; 					//* A pointer to the first allocated object
	// stack == stackTop = > empty stack.
	Table strings;					//* A table for string internment.
	Table globals;					//* A table for global variables.
<<<<<<< HEAD
	Table constants;					//* A table for global constants.
	bool isREPL;						//* Whether or not we are in REPL mode.
=======
	ObjUpvalue* openUpvalues;	//* A linked list of upvalues which are still open.
>>>>>>> 3cdcced2
} VM;

// Declare vm struct so other files can access it.
extern VM vm;

/* Result of the VM's interpretation. */
typedef enum {
	INTERPRET_OK,							//* VM completed interpretation successfully.
	INTERPRET_COMPILE_ERROR,	//* VM encountered a compile-time error.
	INTERPRET_RUNTIME_ERROR		//* VM encountered a runtime-error.
} InterpretResult;

/** Initialize state of the VM. 
 * Includes resetting the stack.
 *
 */
void initVM();

/** Cleanup and free the state of the VM.
 * 
 */
void freeVM();

/** Performs interpretation of a input source text.
 * 
 * @param[in] source The source code to compile and interpret.
 * @return InterpreterResult representing the final state of the VM.
 */
InterpretResult interpret(const char* source);

/** Places a value onto the top of the stack. Increments the size of the stack.
 * 
 * @param[in] value The value to place.
 */
void push(Value value);

/** Removes the top value of the stack. Decrements the size of the stack.
 * 
 * @return Value The element which was last on top of the stack.
 */
Value pop();

#endif /* clox_vm_h */<|MERGE_RESOLUTION|>--- conflicted
+++ resolved
@@ -29,12 +29,9 @@
 	// stack == stackTop = > empty stack.
 	Table strings;					//* A table for string internment.
 	Table globals;					//* A table for global variables.
-<<<<<<< HEAD
 	Table constants;					//* A table for global constants.
 	bool isREPL;						//* Whether or not we are in REPL mode.
-=======
 	ObjUpvalue* openUpvalues;	//* A linked list of upvalues which are still open.
->>>>>>> 3cdcced2
 } VM;
 
 // Declare vm struct so other files can access it.
