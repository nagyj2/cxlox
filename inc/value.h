--- conflicted
+++ resolved
@@ -15,6 +15,7 @@
 #define SIGN_BIT ((uint64_t) 0x8000000000000000)
 #define QNAN 		((uint64_t) 0x7ffc000000000000)
 // Use last 2 bits of the mantissa to store the tags
+#define TAG_EMPTY 0	// 00.
 #define TAG_NIL 1 	// 01.
 #define TAG_FALSE 2 // 10.
 #define TAG_TRUE 3 	// 11.
@@ -25,6 +26,7 @@
 #define FALSE_VAL ((Value) (uint64_t) (QNAN | TAG_FALSE))
 #define TRUE_VAL ((Value) (uint64_t) (QNAN | TAG_TRUE))
 #define NIL_VAL ((Value) (uint64_t) (QNAN | TAG_NIL)) // Add tag to QNAN
+#define EMPTY_VAL ((Value) (uint64_t) (QNAN | TAG_EMPTY))
 #define NUMBER_VAL(num) numToValue(num)
 #define OBJ_VAL(obj) \
 	(Value) (SIGN_BIT | QNAN | (uint64_t) (uintptr_t) (obj))
@@ -38,6 +40,7 @@
 
 #define IS_BOOL(value) (((value) | 1) == TRUE_VAL) // Set last bit to 1: false -> true, true -> true, num -> ?, obj -> ?
 #define IS_NIL(value) ((value) == NIL_VAL)
+#define IS_EMPTY(value) ((value) == EMPTY_VAL)
 // All non-numbers will have the quient nan form (all exponent bits + first mantissa bit set), so we check for that
 #define IS_NUMBER(value) (((value) & QNAN) != QNAN)
 #define IS_OBJ(value) \
@@ -99,13 +102,10 @@
 #define IS_NUMBER(value) 	((value).type == VAL_NUMBER)
 #define IS_OBJ(value) 		((value).type == VAL_OBJ)
 
-<<<<<<< HEAD
-#define TO_NUMBER(value)	(Value) toNumber(value);
-#define TO_BOOL(value)		(Value) toBoolean(value);
+// #define TO_NUMBER(value)	(Value) toNumber(value);
+// #define TO_BOOL(value)		(Value) toBoolean(value);
 
-=======
 #endif
->>>>>>> 6dc26960
 
 /* Dynamic array to hold values. Used by chunks to store literals which appear in the bytecode. */
 typedef struct {
