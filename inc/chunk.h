#ifndef clox_chunk_h
#define clox_chunk_h

#include "common.h"
#include "value.h"

/** Define the Operation Codes which can exist in the bytecode. */
typedef enum {
<<<<<<< HEAD
	OP_CONSTANT,		//* Opcode to introduce a constant into the constant pool.
	OP_CONSTANT_LONG,	//* Introduces a constant which is indexed by a 24-bit number
	OP_RETURN,			//* Opcode representing a function return.
=======
	OP_CONSTANT,		//* OPCODE INDEX : Opcode to introduce a constant into the constant pool.
	OP_ADD,					//* OPCODE : Opcode to represent mathematical addition.
	OP_SUBTRACT,		//* OPCODE : Opcode to represent mathematical subtraction.
	OP_MULTIPLY,		//* OPCODE : Opcode to represent mathematical multiplication.
	OP_DIVIDE,			//* OPCODE : Opcode to represent mathematical division.
	OP_NEGATE,			//* OPCODE : Opcode to remove the top stack element and place a negated version.
	OP_RETURN,			//* OPCODE : Opcode representing a function return.
>>>>>>> 1b825007
} OpCode;

/** Structure to more efficiently track line numbers. Uses a dynamic array. */
typedef struct {
	int offset;	//* Offset the line starts at in the chunk.
	int line; 	//* Source line being represented. 
} LineStart;

/* Note that the entire AST structure from jlox has been recreated just by 3 dynamic arrays, the chunk, constant pool and source line numbers */

/** Dynamic array representing a sequence of bytecode. Also contains a constant pool for constants introduced within the chunk. */
typedef struct {
	int count;						//* Number of elements within the ValueArray.
	int capacity; 				//* The maximum capacity of the ValueArray.
	uint8_t *code; 				//* An array of bytes which represents bytecode.
	ValueArray constants; //* A dynamic array of values which make up the constant pool.
	int lineCount;				//* Number of lines being tracked.
	int lineCapacity;			//* Maximum capacity for lines being tracked.
	LineStart *lines;			//* Dynamic array of line counts. Decoupled from the chunk size because the number of elements in the chunk is greater than the number of lines.
} Chunk;

/** Create a new Chunk. Pointer input gets initialized. 
 * 
 * @param[out] chunk The pointer to be initialized.
 */
void initChunk(Chunk *chunk);

/** Writes a new byte to a chunk. May enlarge @p chunk.
 * 
 * @param[in,out] chunk The chunk to be written to.
 * @param[in] byte The raw byte to put at the end of the chunk.
 * @param[in] line The source code line which generated the instruction.
 */
void writeChunk(Chunk *chunk, uint8_t byte, int line);

/** Add a new constant to a chunk's constant table.
 * 
 * @param[in,out] chunk The chunk to place the constant in.
 * @param[in] value The constant to put into the constant pool.
 * @return int The index for the @p value in the constant pool.
 */
int addConstant(Chunk *chunk, Value value);

/** Releases the memory held by a chunk and what it points to. Also resets metadata and nullifies pointer.
 *
 * @param[out] chunk The chunk to be freed.
 */
void freeChunk(Chunk *chunk);

/** Retrieve the line location of an instruction in a chunk. Assumes line numbers monotonically increase.
 * 
 * @param[in] chunk The chunk to retrieve the line number from.
 * @param[in] instruction An instruction offset to search for in the line number array.
 * @return int The offset of the LineStart array which contains the line @p instruction is on.
 */
int getLine(Chunk *chunk, int instruction);

/** Writes a new value to a chunk. If the number of constants is greater than 255, it will use OP_CONSTANT_LONG. Otherwise OP_CONSTANT.
 * 
 * @param[out] chunk The chunk to write to.
 * @param[in] value The value to write
 * @param[in] line The source line the value shows up on.
 */
void writeConstant(Chunk *chunk, Value value, int line);

#endif /* clox_chunk_h */<|MERGE_RESOLUTION|>--- conflicted
+++ resolved
@@ -6,19 +6,14 @@
 
 /** Define the Operation Codes which can exist in the bytecode. */
 typedef enum {
-<<<<<<< HEAD
 	OP_CONSTANT,		//* Opcode to introduce a constant into the constant pool.
 	OP_CONSTANT_LONG,	//* Introduces a constant which is indexed by a 24-bit number
-	OP_RETURN,			//* Opcode representing a function return.
-=======
-	OP_CONSTANT,		//* OPCODE INDEX : Opcode to introduce a constant into the constant pool.
 	OP_ADD,					//* OPCODE : Opcode to represent mathematical addition.
 	OP_SUBTRACT,		//* OPCODE : Opcode to represent mathematical subtraction.
 	OP_MULTIPLY,		//* OPCODE : Opcode to represent mathematical multiplication.
 	OP_DIVIDE,			//* OPCODE : Opcode to represent mathematical division.
 	OP_NEGATE,			//* OPCODE : Opcode to remove the top stack element and place a negated version.
 	OP_RETURN,			//* OPCODE : Opcode representing a function return.
->>>>>>> 1b825007
 } OpCode;
 
 /** Structure to more efficiently track line numbers. Uses a dynamic array. */
