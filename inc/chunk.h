--- conflicted
+++ resolved
@@ -6,23 +6,10 @@
 
 /** Define the Operation Codes which can exist in the bytecode. */
 typedef enum {
-<<<<<<< HEAD
-	OP_CONSTANT,		//* Opcode to introduce a constant into the constant pool.
-	OP_CONSTANT_LONG,	//* Introduces a constant which is indexed by a 24-bit number
-	OP_ADD,					//* OPCODE : Opcode to represent mathematical addition.
-	OP_SUBTRACT,		//* OPCODE : Opcode to represent mathematical subtraction.
-	OP_MULTIPLY,		//* OPCODE : Opcode to represent mathematical multiplication.
-	OP_DIVIDE,			//* OPCODE : Opcode to represent mathematical division.
-	OP_NEGATE,			//* OPCODE : Opcode to remove the top stack element and place a negated version.
-	OP_RETURN,			//* OPCODE : Opcode representing a function return.
-	OP_NIL,					//* OPCODE : Opcode to produce a nil value on the stack.
-	OP_TRUE,				//* OPCODE : Opcode to produce a true value on the stack.
-	OP_FALSE,				//* OPCODE : Opcode to produce a false value on the stack.
-	OP_NOT,					//* OPCODE : Opcode to remove the top stack element and place a negated version.
-	OP_EQUAL,				//* OPCODE : Opcode to compute equality between the top two values on the stack.
-	OP_GREATER,			//* OPCODE : Opcode to compute greater than between the top two values on the stack.
-	OP_LESSER,				//* OPCODE : Opcode to compute lesser than between the top two values on the stack.
-=======
+	OP_CONSTANT_LONG,				//* OPCODE INDEX INDEX INDEX : (SE+1) Places a constant from the constant pool into the stack using a 24 bit address.
+	OP_DEFINE_GLOBAL_LONG,	//* OPCODE INDEX : (SE-1) Defines a global variable using 24 bit index and assigns the top element to it.
+	OP_GET_GLOBAL_LONG,			//* OPCODE INDEX : (SE0) Retrieves a global variable by 24 bit index and pushes its current value to the stack.
+	OP_SET_GLOBAL_LONG,			//* OPCODE INDEX : (SE0) Retrieves a global variable by 24 bit index and places the top of the stack at the indexed variable.
 	OP_CONSTANT,				//* OPCODE INDEX : (SE+1) Introduces a constant into the constant pool.
 	OP_ADD,							//* OPCODE : (SE-1) Performs addition on the top 2 stack elements and pushes the result.
 	OP_SUBTRACT,				//* OPCODE : (SE-1) Performs subtraction on the top 2 stack elements and pushes the result.
@@ -42,7 +29,6 @@
 	OP_DEFINE_GLOBAL,		//* OPCODE INDEX : (SE-1) Defines a global variable and assigns the top element to it.
 	OP_GET_GLOBAL,			//* OPCODE INDEX : (SE0) Retrieves a global variable by index and pushes its current value to the stack.
 	OP_SET_GLOBAL,			//* OPCODE INDEX : (SE0) Retrieves a global variable and places the top of the stack at the indexed variable.
->>>>>>> f6251e89
 } OpCode;
 
 /** Structure to more efficiently track line numbers. Uses a dynamic array. */
