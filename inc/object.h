#ifndef clox_object_h
#define clox_object_h

#include "common.h"
#include "value.h"
#include "chunk.h"
#include "table.h"

/*
 ~ When creating a new object type, modify:
 ~	IS_<> Macro
 ~	AS_<> Macro
 ~	new<>()
 ~	memory.c functions
 ~  printObject()
 */

// Returns the type of an object.
#define OBJ_TYPE(value)	(AS_OBJ(value)->type)

// Returns whether the object is a string.
#define IS_STRING(value) isObjType(value, OBJ_STRING)
// Returns whether the object is a function.
#define IS_FUNCTION(value) isObjType(value, OBJ_FUNCTION)
// Returns whether the object is a native function.
#define IS_NATIVE(value) isObjType(value, OBJ_NATIVE)
// Returns whether the object is a function closure.
#define IS_CLOSURE(value) isObjType(value, OBJ_CLOSURE)
// Returns whether the object is a function closure.
#define IS_UPVALUE(value) isObjType(value, OBJ_UPVALUE)
// Returns whether the object is a class.
#define IS_CLASS(value) isObjType(value, OBJ_CLASS)
// Returns whether the object is a class instance.
#define IS_INSTANCE(value) isObjType(value, OBJ_INSTANCE)
// Returns whether the object is a bounded method (method taken from an instance.
#define IS_BOUND_METHOD(value) isObjType(value, OBJ_BOUND_METHOD)

// Convert a lox value to a lox string. Returns ObjString pointer.
#define AS_STRING(value) ((ObjString*) AS_OBJ(value))
// Convert a lox string to a c char array. Returns the character array from ObjString.
#define AS_CSTRING(value)	(((ObjString*) AS_OBJ(value))->chars)
// Convert an arbitrary value to a lox string
#define TO_STRING(value)	toString(value);
// Convert a lox value to a lox function. Returns a ObjFunction pointer.
#define AS_FUNCTION(value) ((ObjFunction*) AS_OBJ(value))
// Convert a lox value to a lox native function object. Returns a ObjNative pointer.
#define AS_NATIVE(value) ((ObjNative*) AS_OBJ(value))
// Convert a lox value to a native C function. Returns a C function.
#define AS_CNATIVE(value) (((ObjNative*) AS_OBJ(value))->function)

// // Convert a lox value to a native function. Returns a C function.
// #define AS_NATIVE(value) (((ObjNative*) AS_OBJ(value))->function)

// Convert a lox value into a closure object. Returns a ObjClosure pointer.
#define AS_CLOSURE(value) ((ObjClosure*) AS_OBJ(value))
// Convert a lox value into a an upvalue. Returns a Upvalue pointer.
#define AS_UPVALUE(value) ((ObjUpvalue*) AS_OBJ(value))
// Convert a lox value into a class. Returns a Class pointer.
#define AS_CLASS(value) ((ObjClass*) AS_OBJ(value))
// Convert a lox value into an instance. Returns a class instance pointer.
#define AS_INSTANCE(value) ((ObjInstance*) AS_OBJ(value))
// Convert a lox value into a bound method. Returns a bounded method pointer.
#define AS_BOUND_METHOD(value) ((ObjBoundMethod*) AS_OBJ(value))

/* Available types for lox objects. */
typedef enum {
	OBJ_FUNCTION,
	OBJ_NATIVE,
	OBJ_STRING,
	OBJ_CLOSURE,
	OBJ_UPVALUE,
	OBJ_CLASS,
	OBJ_INSTANCE,
	OBJ_BOUND_METHOD,
} ObjType;

/* Heap allocated lox object. Base 'class' for lox values. Typedef-ed in 'value.h'. */
struct Obj {
	ObjType type; 		// Type of the object.
	bool isMarked; 		// Whether the object is marked for GC.
	struct Obj* next; // Next object in the linked list.
};

/* Internal representation of a Lox function. Functions are first class (can be passed around), so they are objects. */
typedef struct {
	Obj obj;					//* Holds type of object and pointer to the next/
	int arity;				//* Number of arguments the function accepts.
	int upvalueCount;	//* Number of upvalues the function has.
	Chunk chunk;			//* The function body.
	ObjString* name;	//* Name of the function.
} ObjFunction;

/* Function signature for all native functions. */
typedef Value(*NativeFn)(int argCount, Value* args);

/* Native C function executable from within lox. */
typedef struct {
	Obj obj;
	int arity; 					//* Number of arguments the function accepts.
	NativeFn function;	//* The C function to execute.
} ObjNative;

/* Lox, heap allocated string. */
struct ObjString {
	Obj obj;				//* State inherited from Obj. Allows safe casting and calling of its type.
	int length;			//* Length of the string.
	char* chars;		//* Pointer to the string's characters.
	uint32_t hash;	//* Hash of the string.
};

typedef struct ObjUpvalue ObjUpvalue;
/** Represents an upvalue at runtime. Points to a variable which may or may not be on the stack so that it can be
 * accessed even when off the stack.
 */
struct ObjUpvalue {
	Obj obj;
	Value* location;	//* Points to the closed over variable. Uses a pointer to refer to the value, resulting in aliasing (useful for closing).
	Value closed;			//* The memory location the value occupies AFTER it has been closed (removed from the stack). After closing, this value is aliased by 'location'.
	ObjUpvalue* next;	//* Next upvalue in the linked list.
};

/** Representation of a function closure. Stores variables which the function accesses which arent within its own scope.
 * To the user, they are exactly the same as functions. Runtime construct representing the environment of a called function.
 */
typedef struct {
	Obj obj;
	ObjFunction* function;	//* The function the closure wraps over.
	ObjUpvalue** upvalues;	//* An array of upvalue pointers the closure maintains.
	int upvalueCount;				//* The number of upvalues the closure maintains.
} ObjClosure;

/** Representation of a class. Used as factories to produce instances which are then used in the runtime of lox
 * The user defines classes.
 */
typedef struct {
	Obj obj;
	ObjString* name;				//* User visible name of the class.
	Table methods;					//* Methods available to the class.
} ObjClass;

/** Representation of a class instance at runtime.
 */
typedef struct {
	Obj obj;
	ObjClass* klass;				//* The class which the instance represents.
	Table fields;						//* A hashmap containing the attributes of the instance.
} ObjInstance;

<<<<<<< HEAD
//~ Semantics
=======
/** Represents a method on an existing lox instance. Used to bind a method closure to a particular instance.
 */
typedef struct {
	Obj obj;
	Value receiver;				//* Instance which the method was taken from. This is where 'this' will bind to.
	ObjClosure* method;		//* The method closure.
} ObjBoundMethod;
>>>>>>> 99ba3317

/** Returns whether or not a value is an object of a specific type.
 * Called from the macro IS_OBJ to prevent multiple executions of @p value argument.
 *
 * @param[in] value The value to test.
 * @param[in] type The type to test the value against.
 * @return true if @p value is of object type @p type.
 * @return false if @p value is not of object type @p type.
 */
static inline bool isObjType(Value value, ObjType type) {
	return IS_OBJ(value) && AS_OBJ(value)->type == type;
}

//~ Helpers

/** Convert an arbitrary lox value to a lox string.
 * 
 * @param[in] value The value to convert.
 * @return ObjString* pointer to a newly allocated lox string.
 */
ObjString* toObjString(Value value);

/** Creates and returns a new Lox function struct pointer.
 * 
 * @return ObjFunction* of the newly compiled function.
 */
ObjFunction* newFunction();

/** Wraps a native C function into a object value wrapper for lox.
 * @param[in] function 
 * @return ObjNative* pointer to a object which encapsulates the native function.
 */
ObjNative* newNative(NativeFn function, int arity);

/** Creates a new function closure.
 * @param[in] function The function the closure will emcompass.
 * @return ObjClosure* pointer to the newly created closure structure.
 */
ObjClosure* newClosure(ObjFunction* function);

/** Creates a new runtime upvalue object. 
 * @param[] slot 
 * @return ObjUpvalue* 
 */
ObjUpvalue* newUpvalue(Value* slot);

/** Creates a new class object.
 * @param[in] name The name to call the class
 * @return ObjClass* pointer to a newly created class struct.
 */
ObjClass* newClass(ObjString* name);

/** Creates a new class instance.
 * @param[in] class The class to create an instance of
 * @return ObjInstance* pointer to a newly created class instance.
 */
ObjInstance* newInstance(ObjClass* klass);

/** Creates a new bounded method.
 * @param[in] receiver The instance to bind to the method
 * @param[in] ObjClosure* The method to extract
 * @return ObjBoundMethod* pointer to a newly created bound method.
 */
ObjBoundMethod* newBoundMethod(Value receiver, ObjClosure* method);

/** Create a new lox string value by 'taking ownership' of the input character array.
 * @details
 * This function assumes that it can take ownership of the input chararacter array.
 * If support sequences were supported, this function would call another to translate them.
 *
 * @param[in] chars The start of the string.
 * @param[in] length The number of characters in @p chars.
 * @return ObjString* representing a lox string.
 */
ObjString* takeString(char* chars, int length);

/** Copies a string from the input source and places them into a lox value object.
 * @details
 * If support sequences were supported, this function would call another to translate them.
 *
 * @param[in] chars The start of the string to copy.
 * @param[in] length The number of characters to copy from @p chars.
 * @return ObjString* representing a lox string.
 */
ObjString* copyString(const char* chars, int length);

/** Prints an input object value to stdout.
 * 
 * @param[in] value The object to display.
 */
void printObject(Value value);

#endif /* clox_object_h */<|MERGE_RESOLUTION|>--- conflicted
+++ resolved
@@ -146,9 +146,6 @@
 	Table fields;						//* A hashmap containing the attributes of the instance.
 } ObjInstance;
 
-<<<<<<< HEAD
-//~ Semantics
-=======
 /** Represents a method on an existing lox instance. Used to bind a method closure to a particular instance.
  */
 typedef struct {
@@ -156,7 +153,8 @@
 	Value receiver;				//* Instance which the method was taken from. This is where 'this' will bind to.
 	ObjClosure* method;		//* The method closure.
 } ObjBoundMethod;
->>>>>>> 99ba3317
+
+//~ Semantics
 
 /** Returns whether or not a value is an object of a specific type.
  * Called from the macro IS_OBJ to prevent multiple executions of @p value argument.
